--- conflicted
+++ resolved
@@ -679,16 +679,10 @@
     )
 
 
-@wp.kernel
-<<<<<<< HEAD
-def _nefc_limit(d: types.Data):
-  d.nefc[0] += d.nl[0]
-=======
 def _num_equality(d: types.Data):
   ne = d.ne_connect[0] + d.ne_weld[0] + d.ne_jnt[0]
   d.ne[0] = ne
   d.nefc[0] += ne
->>>>>>> f844ef8b
 
 
 @event_scope
@@ -758,10 +752,6 @@
           inputs=[m, d],
         )
 
-<<<<<<< HEAD
-      if limit_slide_hinge or limit_ball:
-        wp.launch(_nefc_limit, dim=(1,), inputs=[d])
-=======
       if limit_ball or limit_slide_hinge or limit_tendon:
 
         @wp.kernel
@@ -769,7 +759,6 @@
           d.nefc[0] += d.nl[0]
 
         wp.launch(_update_nefc, dim=(1,), inputs=[d])
->>>>>>> f844ef8b
 
     # contact
     if not (m.opt.disableflags & types.DisableBit.CONTACT.value):
