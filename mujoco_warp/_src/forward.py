# Copyright 2025 The Newton Developers
#
# Licensed under the Apache License, Version 2.0 (the "License");
# you may not use this file except in compliance with the License.
# You may obtain a copy of the License at
#
#     http://www.apache.org/licenses/LICENSE-2.0
#
# Unless required by applicable law or agreed to in writing, software
# distributed under the License is distributed on an "AS IS" BASIS,
# WITHOUT WARRANTIES OR CONDITIONS OF ANY KIND, either express or implied.
# See the License for the specific language governing permissions and
# limitations under the License.
# ==============================================================================

from typing import Optional

import warp as wp

from . import collision_driver
from . import constraint
from . import derivative
from . import math
from . import passive
from . import sensor
from . import smooth
from . import solver
from . import util_misc
from .support import xfrc_accumulate
from .types import MJ_MINVAL
from .types import BiasType
from .types import Data
from .types import DisableBit
from .types import DynType
from .types import EnableBit
from .types import GainType
from .types import IntegratorType
from .types import JointType
from .types import Model
from .types import TileSet
from .types import TrnType
from .types import vec10f
from .warp_util import cache_kernel
from .warp_util import event_scope
from .warp_util import kernel
from .warp_util import kernel as nested_kernel

wp.set_module_options({"enable_backward": False})

# RK4 tableau
_RK4_A = [
  [0.5, 0.0, 0.0],
  [0.0, 0.5, 0.0],
  [0.0, 0.0, 1.0],
]
_RK4_B = [1.0 / 6.0, 1.0 / 3.0, 1.0 / 3.0, 1.0 / 6.0]


@wp.kernel
def _next_position(
  # Model:
  opt_timestep: wp.array(dtype=float),
  jnt_type: wp.array(dtype=int),
  jnt_qposadr: wp.array(dtype=int),
  jnt_dofadr: wp.array(dtype=int),
  # Data in:
  qpos_in: wp.array2d(dtype=float),
  qvel_in: wp.array2d(dtype=float),
  # In:
  qvel_scale_in: float,
  # Data out:
  qpos_out: wp.array2d(dtype=float),
):
  worldid, jntid = wp.tid()
  timestep = opt_timestep[worldid]

  jnttype = jnt_type[jntid]
  qpos_adr = jnt_qposadr[jntid]
  dof_adr = jnt_dofadr[jntid]
  qpos = qpos_in[worldid]
  qpos_next = qpos_out[worldid]
  qvel = qvel_in[worldid]

  if jnttype == wp.static(JointType.FREE.value):
    qpos_pos = wp.vec3(qpos[qpos_adr], qpos[qpos_adr + 1], qpos[qpos_adr + 2])
    qvel_lin = wp.vec3(qvel[dof_adr], qvel[dof_adr + 1], qvel[dof_adr + 2]) * qvel_scale_in

    qpos_new = qpos_pos + timestep * qvel_lin

    qpos_quat = wp.quat(
      qpos[qpos_adr + 3],
      qpos[qpos_adr + 4],
      qpos[qpos_adr + 5],
      qpos[qpos_adr + 6],
    )
    qvel_ang = wp.vec3(qvel[dof_adr + 3], qvel[dof_adr + 4], qvel[dof_adr + 5]) * qvel_scale_in

    qpos_quat_new = math.quat_integrate(qpos_quat, qvel_ang, timestep)

    qpos_next[qpos_adr + 0] = qpos_new[0]
    qpos_next[qpos_adr + 1] = qpos_new[1]
    qpos_next[qpos_adr + 2] = qpos_new[2]
    qpos_next[qpos_adr + 3] = qpos_quat_new[0]
    qpos_next[qpos_adr + 4] = qpos_quat_new[1]
    qpos_next[qpos_adr + 5] = qpos_quat_new[2]
    qpos_next[qpos_adr + 6] = qpos_quat_new[3]

  elif jnttype == wp.static(JointType.BALL.value):
    qpos_quat = wp.quat(
      qpos[qpos_adr + 0],
      qpos[qpos_adr + 1],
      qpos[qpos_adr + 2],
      qpos[qpos_adr + 3],
    )
    qvel_ang = wp.vec3(qvel[dof_adr], qvel[dof_adr + 1], qvel[dof_adr + 2]) * qvel_scale_in

    qpos_quat_new = math.quat_integrate(qpos_quat, qvel_ang, timestep)

    qpos_next[qpos_adr + 0] = qpos_quat_new[0]
    qpos_next[qpos_adr + 1] = qpos_quat_new[1]
    qpos_next[qpos_adr + 2] = qpos_quat_new[2]
    qpos_next[qpos_adr + 3] = qpos_quat_new[3]

  else:  # if jnt_type in (JointType.HINGE, JointType.SLIDE):
    qpos_next[qpos_adr] = qpos[qpos_adr] + timestep * qvel[dof_adr] * qvel_scale_in


@wp.kernel
def _next_velocity(
  # Model:
  opt_timestep: wp.array(dtype=float),
  # Data in:
  qvel_in: wp.array2d(dtype=float),
  qacc_in: wp.array2d(dtype=float),
  # In:
  qacc_scale_in: float,
  # Data out:
  qvel_out: wp.array2d(dtype=float),
):
  worldid, dofid = wp.tid()
  timestep = opt_timestep[worldid]
  qvel_out[worldid, dofid] = qvel_in[worldid, dofid] + qacc_scale_in * qacc_in[worldid, dofid] * timestep


# TODO(team): kernel analyzer array slice?
@wp.func
def _next_act(
  # Model:
  opt_timestep: float,  # kernel_analyzer: ignore
  actuator_dyntype: int,  # kernel_analyzer: ignore
  actuator_dynprm: vec10f,  # kernel_analyzer: ignore
  actuator_actrange: wp.vec2,  # kernel_analyzer: ignore
  # Data In:
  act_in: float,  # kernel_analyzer: ignore
  act_dot_in: float,  # kernel_analyzer: ignore
  # In:
  act_dot_scale: float,
  clamp: bool,
) -> float:
  # advance actuation
  if actuator_dyntype == wp.static(DynType.FILTEREXACT.value):
    tau = wp.max(MJ_MINVAL, actuator_dynprm[0])
    act = act_in + act_dot_scale * act_dot_in * tau * (1.0 - wp.exp(-opt_timestep / tau))
  else:
    act = act_in + act_dot_scale * act_dot_in * opt_timestep

  # clamp to actrange
  if clamp:
    act = wp.clamp(act, actuator_actrange[0], actuator_actrange[1])

  return act


@wp.kernel
def _next_activation(
  # Model:
  opt_timestep: wp.array(dtype=float),
  actuator_dyntype: wp.array(dtype=int),
  actuator_actlimited: wp.array(dtype=bool),
  actuator_dynprm: wp.array2d(dtype=vec10f),
  actuator_actrange: wp.array2d(dtype=wp.vec2),
  # Data in:
  act_in: wp.array2d(dtype=float),
  act_dot_in: wp.array2d(dtype=float),
  # In:
  act_dot_scale: float,
  limit: bool,
  # Data out:
  act_out: wp.array2d(dtype=float),
):
  worldid, actid = wp.tid()
  act = _next_act(
    opt_timestep[worldid],
    actuator_dyntype[actid],
    actuator_dynprm[worldid, actid],
    actuator_actrange[worldid, actid],
    act_in[worldid, actid],
    act_dot_in[worldid, actid],
    act_dot_scale,
    limit and actuator_actlimited[actid],
  )
  act_out[worldid, actid] = act


@wp.kernel
def _next_time(
  # Model:
  opt_timestep: wp.array(dtype=float),
  # Data in:
  nconmax_in: int,
  njmax_in: int,
  ncon_in: wp.array(dtype=int),
  nefc_in: wp.array(dtype=int),
  time_in: wp.array(dtype=float),
  ncollision_in: wp.array(dtype=int),
  # Data out:
  time_out: wp.array(dtype=float),
):
  worldid = wp.tid()
  time_out[worldid] = time_in[worldid] + opt_timestep[worldid]

  if worldid == 0:
    if nefc_in[0] > njmax_in:
      wp.printf("nefc overflow - please increase njmax to %u\n", nefc_in[0])

    if ncollision_in[0] > nconmax_in:
      wp.printf("ncollision overflow - please increase nconmax to %u\n", ncollision_in[0])

    if ncon_in[0] > nconmax_in:
      wp.printf("ncon overflow - please increase nconmax to %u\n", ncon_in[0])


def _advance(m: Model, d: Data, qacc: wp.array, qvel: Optional[wp.array] = None):
  """Advance state and time given activation derivatives and acceleration."""

  # TODO(team): can we assume static timesteps?

  # advance activations
  if m.na:
    wp.launch(
      _next_activation,
      dim=(d.nworld, m.na),
      inputs=[
        m.opt.timestep,
        m.actuator_dyntype,
        m.actuator_actlimited,
        m.actuator_dynprm,
        m.actuator_actrange,
        d.act,
        d.act_dot,
        1.0,
        True,
      ],
      outputs=[
        d.act,
      ],
    )

  wp.launch(
    _next_velocity,
    dim=(d.nworld, m.nv),
    inputs=[
      m.opt.timestep,
      d.qvel,
      qacc,
      1.0,
    ],
    outputs=[
      d.qvel,
    ],
  )

  # advance positions with qvel if given, d.qvel otherwise (semi-implicit)
  if qvel is not None:
    qvel_in = qvel
  else:
    qvel_in = d.qvel

  wp.launch(
    _next_position,
    dim=(d.nworld, m.njnt),
    inputs=[
      m.opt.timestep,
      m.jnt_type,
      m.jnt_qposadr,
      m.jnt_dofadr,
      d.qpos,
      qvel_in,
      1.0,
    ],
    outputs=[
      d.qpos,
    ],
  )

  wp.launch(
    _next_time,
    dim=(d.nworld,),
    inputs=[
      m.opt.timestep,
      d.nconmax,
      d.njmax,
      d.ncon,
      d.nefc,
      d.time,
      d.ncollision,
    ],
    outputs=[
      d.time,
    ],
  )


@wp.kernel
def _euler_damp_qfrc_sparse(
  # Model:
  opt_timestep: wp.array(dtype=float),
  dof_Madr: wp.array(dtype=int),
  dof_damping: wp.array2d(dtype=float),
  # Data in:
  qfrc_smooth_in: wp.array2d(dtype=float),
  qfrc_constraint_in: wp.array2d(dtype=float),
  # Data out:
  qfrc_integration_out: wp.array2d(dtype=float),
  qM_integration_out: wp.array3d(dtype=float),
):
  worldid, tid = wp.tid()
  timestep = opt_timestep[worldid]

  adr = dof_Madr[tid]
  qM_integration_out[worldid, 0, adr] += timestep * dof_damping[worldid, tid]
  qfrc_integration_out[worldid, tid] = qfrc_smooth_in[worldid, tid] + qfrc_constraint_in[worldid, tid]


def _euler_sparse(m: Model, d: Data):
  wp.copy(d.qM_integration, d.qM)
  wp.launch(
    _euler_damp_qfrc_sparse,
    dim=(d.nworld, m.nv),
    inputs=[
      m.opt.timestep,
      m.dof_Madr,
      m.dof_damping,
      d.qfrc_smooth,
      d.qfrc_constraint,
    ],
    outputs=[
      d.qfrc_integration,
      d.qM_integration,
    ],
  )
  smooth.factor_solve_i(
    m,
    d,
    d.qM_integration,
    d.qLD_integration,
    d.qLDiagInv_integration,
    d.qacc_integration,
    d.qfrc_integration,
  )


@cache_kernel
def _tile_euler_dense(tile: TileSet):
  @nested_kernel
  def euler_dense(
    # Model:
    dof_damping: wp.array2d(dtype=float),
    opt_timestep: wp.array(dtype=float),
    # Data in:
    qM_in: wp.array3d(dtype=float),
    qfrc_smooth_in: wp.array2d(dtype=float),
    qfrc_constraint_in: wp.array2d(dtype=float),
    # In:
    adr_in: wp.array(dtype=int),
    # Data out:
    qacc_integration_out: wp.array2d(dtype=float),
  ):
    worldid, nodeid = wp.tid()
    timestep = opt_timestep[worldid]
    TILE_SIZE = wp.static(tile.size)

    dofid = adr_in[nodeid]
    M_tile = wp.tile_load(qM_in[worldid], shape=(TILE_SIZE, TILE_SIZE), offset=(dofid, dofid))
    damping_tile = wp.tile_load(dof_damping[worldid], shape=(TILE_SIZE,), offset=(dofid,))
    damping_scaled = damping_tile * timestep
    qm_integration_tile = wp.tile_diag_add(M_tile, damping_scaled)

    qfrc_smooth_tile = wp.tile_load(qfrc_smooth_in[worldid], shape=(TILE_SIZE,), offset=(dofid,))
    qfrc_constraint_tile = wp.tile_load(qfrc_constraint_in[worldid], shape=(TILE_SIZE,), offset=(dofid,))

    qfrc_tile = qfrc_smooth_tile + qfrc_constraint_tile

    L_tile = wp.tile_cholesky(qm_integration_tile)
    qacc_tile = wp.tile_cholesky_solve(L_tile, qfrc_tile)
    wp.tile_store(qacc_integration_out[worldid], qacc_tile, offset=(dofid))

  return euler_dense


@event_scope
def euler(m: Model, d: Data):
  """Euler integrator, semi-implicit in velocity."""

  # integrate damping implicitly
  if not m.opt.disableflags & DisableBit.EULERDAMP.value:
    if m.opt.is_sparse:
      _euler_sparse(m, d)
    else:
      for tile in m.qM_tiles:
        wp.launch_tiled(
          _tile_euler_dense(tile),
          dim=(d.nworld, tile.adr.size),
          inputs=[m.dof_damping, m.opt.timestep, d.qM, d.qfrc_smooth, d.qfrc_constraint, tile.adr],
          outputs=[d.qacc_integration],
          block_dim=m.block_dim.euler_dense,
        )

    _advance(m, d, d.qacc_integration)
  else:
    _advance(m, d, d.qacc)


def _rk_perturb_state(m: Model, d: Data, scale: float):
  # position
  wp.launch(
    _next_position,
    dim=(d.nworld, m.njnt),
    inputs=[m.opt.timestep, m.jnt_type, m.jnt_qposadr, m.jnt_dofadr, d.qpos_t0, d.qvel, scale],
    outputs=[d.qpos],
  )

  # velocity
  wp.launch(
    _next_velocity,
    dim=(d.nworld, m.nv),
    inputs=[m.opt.timestep, d.qvel_t0, d.qacc, scale],
    outputs=[d.qvel],
  )

  # activation
  if m.na:
    wp.launch(
      _next_activation,
      dim=(d.nworld, m.na),
      inputs=[m.opt.timestep, d.act_t0, d.act_dot, scale, False],
      outputs=[d.act],
    )


@wp.kernel
def _rk_accumulate_velocity_acceleration(
  # Data in:
  qvel_in: wp.array2d(dtype=float),
  qacc_in: wp.array2d(dtype=float),
  # In:
  scale: float,
  # Data out:
  qvel_out: wp.array2d(dtype=float),
  qacc_out: wp.array2d(dtype=float),
):
  worldid, dofid = wp.tid()
  qvel_out[worldid, dofid] += scale * qvel_in[worldid, dofid]
  qacc_out[worldid, dofid] += scale * qacc_in[worldid, dofid]


@wp.kernel
def _rk_accumulate_activation_velocity(
  # Data in:
  act_dot_in: wp.array2d(dtype=float),
  # In:
  scale: float,
  # Data out:
  act_dot_out: wp.array2d(dtype=float),
):
  worldid, actid = wp.tid()
  act_dot_out[worldid, actid] += scale * act_dot_in[worldid, actid]


def _rk_accumulate(m: Model, d: Data, scale: float):
  """Computes one term of 1/6 k_1 + 1/3 k_2 + 1/3 k_3 + 1/6 k_4"""

  wp.launch(
    _rk_accumulate_velocity_acceleration,
    dim=(d.nworld, m.nv),
    inputs=[d.qvel, d.qacc, scale],
    outputs=[d.qvel_rk, d.qacc_rk],
  )

  if m.na:
    wp.launch(
      _rk_accumulate_activation_velocity,
      dim=(d.nworld, m.na),
      inputs=[d.act_dot, scale],
      outputs=[d.act_dot_rk],
    )


@event_scope
def rungekutta4(m: Model, d: Data):
  """Runge-Kutta explicit order 4 integrator."""

  wp.copy(d.qpos_t0, d.qpos)
  wp.copy(d.qvel_t0, d.qvel)

  d.qvel_rk.zero_()
  d.qacc_rk.zero_()
  d.act_dot_rk.zero_()

  if m.na:
    wp.copy(d.act_t0, d.act)

  A, B = _RK4_A, _RK4_B

  _rk_accumulate(m, d, B[0])
  for i in range(3):
    a, b = float(A[i][i]), B[i + 1]
    _rk_perturb_state(m, d, a)
    forward(m, d)
    _rk_accumulate(m, d, b)

  wp.copy(d.qpos, d.qpos_t0)
  wp.copy(d.qvel, d.qvel_t0)
  if m.na:
    wp.copy(d.act, d.act_t0)
    wp.copy(d.act_dot, d.act_dot_rk)
  _advance(m, d, d.qacc_rk, d.qvel_rk)


@event_scope
def implicit(m: Model, d: Data):
  """Integrates fully implicit in velocity."""

  # TODO(team): add sparse version

  # compile-time constants
  passive_enabled = not m.opt.disableflags & DisableBit.PASSIVE.value
  actuation_enabled = (not m.opt.disableflags & DisableBit.ACTUATION.value) and m.actuator_affine_bias_gain

  if passive_enabled or actuation_enabled:
    derivative.deriv_smooth_vel(m, d)
    smooth._factor_solve_i_dense(m, d, d.qM_integration, d.qacc_integration, d.qfrc_integration)
    _advance(m, d, d.qacc_integration)
  else:
    _advance(m, d, d.qacc)


@event_scope
def fwd_position(m: Model, d: Data, factorize: bool = True):
  """Position-dependent computations."""

  smooth.kinematics(m, d)
  smooth.com_pos(m, d)
  smooth.camlight(m, d)
  smooth.tendon(m, d)
  smooth.crb(m, d)
  smooth.tendon_armature(m, d)
  if factorize:
    smooth.factor_m(m, d)
  if m.opt.run_collision_detection:
    collision_driver.collision(m, d)
  constraint.make_constraint(m, d)
  smooth.transmission(m, d)


# TODO(team): sparse actuator_moment version
def _actuator_velocity(m: Model, d: Data):
  NV = m.nv

  @kernel
  def actuator_velocity(
    # Data in:
    qvel_in: wp.array2d(dtype=float),
    actuator_moment_in: wp.array3d(dtype=float),
    # Data out:
    actuator_velocity_out: wp.array2d(dtype=float),
  ):
    worldid, actid = wp.tid()
    moment_tile = wp.tile_load(actuator_moment_in[worldid, actid], shape=NV)
    qvel_tile = wp.tile_load(qvel_in[worldid], shape=NV)
    moment_qvel_tile = wp.tile_map(wp.mul, moment_tile, qvel_tile)
    actuator_velocity_tile = wp.tile_reduce(wp.add, moment_qvel_tile)
    actuator_velocity_out[worldid, actid] = actuator_velocity_tile[0]

  wp.launch_tiled(
    actuator_velocity,
    dim=(d.nworld, m.nu),
    inputs=[
      d.qvel,
      d.actuator_moment,
    ],
    outputs=[
      d.actuator_velocity,
    ],
    block_dim=m.block_dim.actuator_velocity,
  )


def _tendon_velocity(m: Model, d: Data):
  NV = m.nv

  @kernel
  def tendon_velocity(
    # Data in:
    qvel_in: wp.array2d(dtype=float),
    ten_J_in: wp.array3d(dtype=float),
    # Data out:
    ten_velocity_out: wp.array2d(dtype=float),
  ):
    worldid, tenid = wp.tid()
    ten_J_tile = wp.tile_load(ten_J_in[worldid, tenid], shape=NV)
    qvel_tile = wp.tile_load(qvel_in[worldid], shape=NV)
    ten_J_qvel_tile = wp.tile_map(wp.mul, ten_J_tile, qvel_tile)
    ten_velocity_tile = wp.tile_reduce(wp.add, ten_J_qvel_tile)
    ten_velocity_out[worldid, tenid] = ten_velocity_tile[0]

  wp.launch_tiled(
    tendon_velocity,
    dim=(d.nworld, m.ntendon),
    inputs=[
      d.qvel,
      d.ten_J,
    ],
    outputs=[
      d.ten_velocity,
    ],
    block_dim=m.block_dim.tendon_velocity,
  )


@event_scope
def fwd_velocity(m: Model, d: Data):
  """Velocity-dependent computations."""

<<<<<<< HEAD
  _actuator_velocity(m, d)
=======
  if m.opt.is_sparse:
    _actuator_velocity_sparse(m, d)
  else:
    for tile_nu, tile_nv in zip(m.actuator_moment_tiles_nu, m.actuator_moment_tiles_nv):
      # TODO(team): avoid creating invalid tiles
      if tile_nu.size == 0 or tile_nv.size == 0:
        continue

      wp.launch_tiled(
        _tile_actuator_velocity_dense(tile_nu, tile_nv),
        dim=(d.nworld, tile_nu.adr.size),
        inputs=[d.qvel.reshape(d.qvel.shape + (1,)), d.actuator_moment, tile_nu.adr, tile_nv.adr],
        outputs=[d.actuator_velocity.reshape(d.actuator_velocity.shape + (1,))],
        block_dim=m.block_dim.actuator_velocity_dense,
      )
>>>>>>> 03a182ec

  if m.ntendon > 0:
    # TODO(team): sparse version
    _tendon_velocity(m, d)

  smooth.com_vel(m, d)
  passive.passive(m, d)
  smooth.rne(m, d)
  smooth.tendon_bias(m, d, d.qfrc_bias)


@wp.kernel
def _actuator_force(
  # Model:
  na: int,
  opt_timestep: wp.array(dtype=float),
  actuator_dyntype: wp.array(dtype=int),
  actuator_gaintype: wp.array(dtype=int),
  actuator_biastype: wp.array(dtype=int),
  actuator_actadr: wp.array(dtype=int),
  actuator_actnum: wp.array(dtype=int),
  actuator_ctrllimited: wp.array(dtype=bool),
  actuator_forcelimited: wp.array(dtype=bool),
  actuator_actlimited: wp.array(dtype=bool),
  actuator_dynprm: wp.array2d(dtype=vec10f),
  actuator_gainprm: wp.array2d(dtype=vec10f),
  actuator_biasprm: wp.array2d(dtype=vec10f),
  actuator_actearly: wp.array(dtype=bool),
  actuator_ctrlrange: wp.array2d(dtype=wp.vec2),
  actuator_forcerange: wp.array2d(dtype=wp.vec2),
  actuator_actrange: wp.array2d(dtype=wp.vec2),
  actuator_acc0: wp.array(dtype=float),
  actuator_lengthrange: wp.array(dtype=wp.vec2),
  # Data in:
  act_in: wp.array2d(dtype=float),
  ctrl_in: wp.array2d(dtype=float),
  actuator_length_in: wp.array2d(dtype=float),
  actuator_velocity_in: wp.array2d(dtype=float),
  # In:
  dsbl_clampctrl: int,
  # Data out:
  act_dot_out: wp.array2d(dtype=float),
  actuator_force_out: wp.array2d(dtype=float),
):
  worldid, uid = wp.tid()

  ctrl = ctrl_in[worldid, uid]

  if actuator_ctrllimited[uid] and not dsbl_clampctrl:
    ctrlrange = actuator_ctrlrange[worldid, uid]
    ctrl = wp.clamp(ctrl, ctrlrange[0], ctrlrange[1])
  ctrl_act = ctrl

  act_first = actuator_actadr[uid]
  if na and act_first >= 0:
    act_last = act_first + actuator_actnum[uid] - 1
    dyntype = actuator_dyntype[uid]

    if dyntype == int(DynType.INTEGRATOR.value):
      act_dot = ctrl
    elif dyntype == int(DynType.FILTER.value) or dyntype == int(DynType.FILTEREXACT.value):
      dynprm = actuator_dynprm[worldid, uid]
      act = act_in[worldid, act_last]
      act_dot = (ctrl - act) / wp.max(dynprm[0], MJ_MINVAL)
    elif dyntype == int(DynType.MUSCLE.value):
      dynprm = actuator_dynprm[worldid, uid]
      act = act_in[worldid, act_last]
      act_dot = util_misc.muscle_dynamics(ctrl, act, dynprm)
    else:  # DynType.NONE
      act_dot = 0.0

    act_dot_out[worldid, act_last] = act_dot

    if actuator_actearly[uid]:
      if dyntype == int(DynType.INTEGRATOR.value) or dyntype == int(DynType.NONE.value):
        dynprm = actuator_dynprm[worldid, uid]
        act = act_in[worldid, act_last]

      ctrl_act = _next_act(
        opt_timestep[worldid],
        dyntype,
        dynprm,
        actuator_actrange[worldid, uid],
        act,
        act_dot,
        1.0,
        actuator_actlimited[uid],
      )
    else:
      ctrl_act = act_in[worldid, act_last]

  length = actuator_length_in[worldid, uid]
  velocity = actuator_velocity_in[worldid, uid]

  # gain
  gaintype = actuator_gaintype[uid]
  gainprm = actuator_gainprm[worldid, uid]

  gain = 0.0
  if gaintype == int(GainType.FIXED.value):
    gain = gainprm[0]
  elif gaintype == int(GainType.AFFINE.value):
    gain = gainprm[0] + gainprm[1] * length + gainprm[2] * velocity
  elif gaintype == int(GainType.MUSCLE.value):
    acc0 = actuator_acc0[uid]
    lengthrange = actuator_lengthrange[uid]
    gain = util_misc.muscle_gain(length, velocity, lengthrange, acc0, gainprm)

  # bias
  biastype = actuator_biastype[uid]
  biasprm = actuator_biasprm[worldid, uid]

  bias = 0.0  # BiasType.NONE
  if biastype == int(BiasType.AFFINE.value):
    bias = biasprm[0] + biasprm[1] * length + biasprm[2] * velocity
  elif biastype == int(BiasType.MUSCLE.value):
    acc0 = actuator_acc0[uid]
    lengthrange = actuator_lengthrange[uid]
    bias = util_misc.muscle_bias(length, lengthrange, acc0, biasprm)

  force = gain * ctrl_act + bias

  # TODO(team): tendon total force clamping

  if actuator_forcelimited[uid]:
    forcerange = actuator_forcerange[worldid, uid]
    force = wp.clamp(force, forcerange[0], forcerange[1])

  actuator_force_out[worldid, uid] = force


@wp.kernel
def _tendon_actuator_force(
  # Model:
  actuator_trntype: wp.array(dtype=int),
  actuator_trnid: wp.array(dtype=wp.vec2i),
  # Data in:
  actuator_force_in: wp.array2d(dtype=float),
  # Data out:
  ten_actfrc_out: wp.array2d(dtype=float),
):
  worldid, actid = wp.tid()

  if actuator_trntype[actid] == int(TrnType.TENDON.value):
    tenid = actuator_trnid[actid][0]
    # TODO(team): only compute for tendons with force limits?
    wp.atomic_add(ten_actfrc_out[worldid], tenid, actuator_force_in[worldid, actid])


@wp.kernel
def _tendon_actuator_force_clamp(
  # Model:
  actuator_trntype: wp.array(dtype=int),
  actuator_trnid: wp.array(dtype=wp.vec2i),
  tendon_actfrclimited: wp.array(dtype=bool),
  tendon_actfrcrange: wp.array2d(dtype=wp.vec2),
  # Data in:
  ten_actfrc_in: wp.array2d(dtype=float),
  # Data out:
  actuator_force_out: wp.array2d(dtype=float),
):
  worldid, actid = wp.tid()

  if actuator_trntype[actid] == int(TrnType.TENDON.value):
    tenid = actuator_trnid[actid][0]
    if tendon_actfrclimited[tenid]:
      ten_actfrc = ten_actfrc_in[worldid, tenid]
      actfrcrange = tendon_actfrcrange[worldid, tenid]

      if ten_actfrc < actfrcrange[0]:
        actuator_force_out[worldid, actid] *= actfrcrange[0] / ten_actfrc
      elif ten_actfrc > actfrcrange[1]:
        actuator_force_out[worldid, actid] *= actfrcrange[1] / ten_actfrc


def _qfrc_actuator(m: Model, d: Data):
  NU = m.nu

  @wp.kernel
  def qfrc_actuator(
    # Model:
    ngravcomp: int,
    jnt_actfrclimited: wp.array(dtype=bool),
    jnt_actfrcrange: wp.array2d(dtype=wp.vec2),
    jnt_actgravcomp: wp.array(dtype=int),
    dof_jntid: wp.array(dtype=int),
    # Data in:
    actuator_moment_in: wp.array3d(dtype=float),
    qfrc_gravcomp_in: wp.array2d(dtype=float),
    actuator_force_in: wp.array2d(dtype=float),
    # Data out:
    qfrc_actuator_out: wp.array2d(dtype=float),
  ):
    worldid, dofid = wp.tid()

    actuator_moment_tile = wp.tile_load(actuator_moment_in[worldid], shape=(NU, 1), offset=(0, dofid))
    actuator_moment_tile = wp.tile_squeeze(actuator_moment_tile, axis=(1,))
    actuator_force_tile = wp.tile_load(actuator_force_in[worldid], shape=NU)
    actuator_moment_force_tile = wp.tile_map(wp.mul, actuator_moment_tile, actuator_force_tile)
    qfrc_tile = wp.tile_reduce(wp.add, actuator_moment_force_tile)
    qfrc = qfrc_tile[0]

    jntid = dof_jntid[dofid]

    # actuator-level gravity compensation, skip if added as passive force
    if ngravcomp and jnt_actgravcomp[jntid]:
      qfrc += qfrc_gravcomp_in[worldid, dofid]

    if jnt_actfrclimited[jntid]:
      frcrange = jnt_actfrcrange[worldid, jntid]
      qfrc = wp.clamp(qfrc, frcrange[0], frcrange[1])

    qfrc_actuator_out[worldid, dofid] = qfrc

  wp.launch_tiled(
    qfrc_actuator,
    dim=(d.nworld, m.nv),
    inputs=[
      m.ngravcomp,
      m.jnt_actfrclimited,
      m.jnt_actfrcrange,
      m.jnt_actgravcomp,
      m.dof_jntid,
      d.actuator_moment,
      d.qfrc_gravcomp,
      d.actuator_force,
    ],
    outputs=[d.qfrc_actuator],
    block_dim=m.block_dim.qfrc_actuator,
  )


@event_scope
def fwd_actuation(m: Model, d: Data):
  """Actuation-dependent computations."""
  if not m.nu or (m.opt.disableflags & DisableBit.ACTUATION):
    d.act_dot.zero_()
    d.qfrc_actuator.zero_()
    return

  wp.launch(
    _actuator_force,
    dim=(d.nworld, m.nu),
    inputs=[
      m.na,
      m.opt.timestep,
      m.actuator_dyntype,
      m.actuator_gaintype,
      m.actuator_biastype,
      m.actuator_actadr,
      m.actuator_actnum,
      m.actuator_ctrllimited,
      m.actuator_forcelimited,
      m.actuator_actlimited,
      m.actuator_dynprm,
      m.actuator_gainprm,
      m.actuator_biasprm,
      m.actuator_actearly,
      m.actuator_ctrlrange,
      m.actuator_forcerange,
      m.actuator_actrange,
      m.actuator_acc0,
      m.actuator_lengthrange,
      d.act,
      d.ctrl,
      d.actuator_length,
      d.actuator_velocity,
      m.opt.disableflags & DisableBit.CLAMPCTRL,
    ],
    outputs=[d.act_dot, d.actuator_force],
  )

  if m.ntendon:
    d.ten_actfrc.zero_()

    wp.launch(
      _tendon_actuator_force,
      dim=(d.nworld, m.nu),
      inputs=[
        m.actuator_trntype,
        m.actuator_trnid,
        d.actuator_force,
      ],
      outputs=[d.ten_actfrc],
    )

    wp.launch(
      _tendon_actuator_force_clamp,
      dim=(d.nworld, m.nu),
      inputs=[
        m.actuator_trntype,
        m.actuator_trnid,
        m.tendon_actfrclimited,
        m.tendon_actfrcrange,
        d.ten_actfrc,
      ],
      outputs=[d.actuator_force],
    )

<<<<<<< HEAD
  _qfrc_actuator(m, d)
=======
  if m.opt.is_sparse:
    wp.launch(
      _qfrc_actuator_sparse,
      dim=(d.nworld, m.nv),
      inputs=[
        m.nu,
        m.ngravcomp,
        m.jnt_actfrclimited,
        m.jnt_actfrcrange,
        m.jnt_actgravcomp,
        m.dof_jntid,
        d.actuator_moment,
        d.qfrc_gravcomp,
        d.actuator_force,
      ],
      outputs=[d.qfrc_actuator],
    )

  else:
    for tile_nu, tile_nv in zip(m.actuator_moment_tiles_nu, m.actuator_moment_tiles_nv):
      if tile_nu.size == 0 or tile_nv.size == 0:
        continue

      wp.launch_tiled(
        _tile_qfrc_actuator(tile_nu, tile_nv),
        dim=(d.nworld, tile_nu.adr.size),
        inputs=[
          d.actuator_force.reshape(d.actuator_force.shape + (1,)),
          d.actuator_moment,
          tile_nu.adr,
          tile_nv.adr,
        ],
        outputs=[
          d.qfrc_actuator.reshape(d.qfrc_actuator.shape + (1,)),
        ],
        block_dim=m.block_dim.qfrc_actuator,
      )

    wp.launch(
      _qfrc_actuator_limited,
      dim=(d.nworld, m.nv),
      inputs=[
        m.ngravcomp,
        m.jnt_actfrclimited,
        m.jnt_actfrcrange,
        m.jnt_actgravcomp,
        m.dof_jntid,
        d.qfrc_gravcomp,
        d.qfrc_actuator,
      ],
      outputs=[d.qfrc_actuator],
    )

  # TODO actuator-level gravity compensation, skip if added as passive force
>>>>>>> 03a182ec


@wp.kernel
def _qfrc_smooth(
  # Data in:
  qfrc_applied_in: wp.array2d(dtype=float),
  qfrc_bias_in: wp.array2d(dtype=float),
  qfrc_passive_in: wp.array2d(dtype=float),
  qfrc_actuator_in: wp.array2d(dtype=float),
  # Data out:
  qfrc_smooth_out: wp.array2d(dtype=float),
):
  worldid, dofid = wp.tid()
  qfrc_smooth_out[worldid, dofid] = (
    qfrc_passive_in[worldid, dofid]
    - qfrc_bias_in[worldid, dofid]
    + qfrc_actuator_in[worldid, dofid]
    + qfrc_applied_in[worldid, dofid]
  )


@event_scope
def fwd_acceleration(m: Model, d: Data, factorize: bool = False):
  """Add up all non-constraint forces, compute qacc_smooth."""

  wp.launch(
    _qfrc_smooth,
    dim=(d.nworld, m.nv),
    inputs=[
      d.qfrc_applied,
      d.qfrc_bias,
      d.qfrc_passive,
      d.qfrc_actuator,
    ],
    outputs=[
      d.qfrc_smooth,
    ],
  )
  xfrc_accumulate(m, d, d.qfrc_smooth)

  if factorize:
    smooth.factor_solve_i(m, d, d.qM, d.qLD, d.qLDiagInv, d.qacc_smooth, d.qfrc_smooth)
  else:
    smooth.solve_m(m, d, d.qacc_smooth, d.qfrc_smooth)


@wp.kernel
def _zero_energy(
  # Data out:
  energy_out: wp.array(dtype=wp.vec2),
):
  tid = wp.tid()
  energy_out[tid] = wp.vec2(0.0, 0.0)


@event_scope
def forward(m: Model, d: Data):
  """Forward dynamics."""
  energy = m.opt.enableflags & EnableBit.ENERGY

  fwd_position(m, d, factorize=False)
  sensor.sensor_pos(m, d)

  if energy:
    if m.sensor_e_potential == 0:  # not computed by sensor
      sensor.energy_pos(m, d)
  else:
    wp.launch(
      _zero_energy,
      dim=d.nworld,
      inputs=[d.energy],
    )

  fwd_velocity(m, d)
  sensor.sensor_vel(m, d)

  if energy:
    if m.sensor_e_kinetic == 0:  # not computed by sensor
      sensor.energy_vel(m, d)

  fwd_actuation(m, d)
  fwd_acceleration(m, d, factorize=True)
  sensor.sensor_acc(m, d)

  solver.solve(m, d)


@event_scope
def step(m: Model, d: Data):
  """Advance simulation."""
  forward(m, d)

  if m.opt.integrator == IntegratorType.EULER:
    euler(m, d)
  elif m.opt.integrator == IntegratorType.RK4:
    rungekutta4(m, d)
  elif m.opt.integrator == IntegratorType.IMPLICITFAST:
    implicit(m, d)
  else:
    raise NotImplementedError(f"integrator {m.opt.integrator} not implemented.")<|MERGE_RESOLUTION|>--- conflicted
+++ resolved
@@ -632,25 +632,7 @@
 def fwd_velocity(m: Model, d: Data):
   """Velocity-dependent computations."""
 
-<<<<<<< HEAD
   _actuator_velocity(m, d)
-=======
-  if m.opt.is_sparse:
-    _actuator_velocity_sparse(m, d)
-  else:
-    for tile_nu, tile_nv in zip(m.actuator_moment_tiles_nu, m.actuator_moment_tiles_nv):
-      # TODO(team): avoid creating invalid tiles
-      if tile_nu.size == 0 or tile_nv.size == 0:
-        continue
-
-      wp.launch_tiled(
-        _tile_actuator_velocity_dense(tile_nu, tile_nv),
-        dim=(d.nworld, tile_nu.adr.size),
-        inputs=[d.qvel.reshape(d.qvel.shape + (1,)), d.actuator_moment, tile_nu.adr, tile_nv.adr],
-        outputs=[d.actuator_velocity.reshape(d.actuator_velocity.shape + (1,))],
-        block_dim=m.block_dim.actuator_velocity_dense,
-      )
->>>>>>> 03a182ec
 
   if m.ntendon > 0:
     # TODO(team): sparse version
@@ -950,64 +932,7 @@
       outputs=[d.actuator_force],
     )
 
-<<<<<<< HEAD
   _qfrc_actuator(m, d)
-=======
-  if m.opt.is_sparse:
-    wp.launch(
-      _qfrc_actuator_sparse,
-      dim=(d.nworld, m.nv),
-      inputs=[
-        m.nu,
-        m.ngravcomp,
-        m.jnt_actfrclimited,
-        m.jnt_actfrcrange,
-        m.jnt_actgravcomp,
-        m.dof_jntid,
-        d.actuator_moment,
-        d.qfrc_gravcomp,
-        d.actuator_force,
-      ],
-      outputs=[d.qfrc_actuator],
-    )
-
-  else:
-    for tile_nu, tile_nv in zip(m.actuator_moment_tiles_nu, m.actuator_moment_tiles_nv):
-      if tile_nu.size == 0 or tile_nv.size == 0:
-        continue
-
-      wp.launch_tiled(
-        _tile_qfrc_actuator(tile_nu, tile_nv),
-        dim=(d.nworld, tile_nu.adr.size),
-        inputs=[
-          d.actuator_force.reshape(d.actuator_force.shape + (1,)),
-          d.actuator_moment,
-          tile_nu.adr,
-          tile_nv.adr,
-        ],
-        outputs=[
-          d.qfrc_actuator.reshape(d.qfrc_actuator.shape + (1,)),
-        ],
-        block_dim=m.block_dim.qfrc_actuator,
-      )
-
-    wp.launch(
-      _qfrc_actuator_limited,
-      dim=(d.nworld, m.nv),
-      inputs=[
-        m.ngravcomp,
-        m.jnt_actfrclimited,
-        m.jnt_actfrcrange,
-        m.jnt_actgravcomp,
-        m.dof_jntid,
-        d.qfrc_gravcomp,
-        d.qfrc_actuator,
-      ],
-      outputs=[d.qfrc_actuator],
-    )
-
-  # TODO actuator-level gravity compensation, skip if added as passive force
->>>>>>> 03a182ec
 
 
 @wp.kernel
