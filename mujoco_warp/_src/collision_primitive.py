--- conflicted
+++ resolved
@@ -267,21 +267,91 @@
 
 
 @wp.func
-<<<<<<< HEAD
+def plane_cylinder(
+  plane: Geom,
+  cylinder: Geom,
+  worldid: int,
+  d: Data,
+  margin: float,
+  geom_indices: wp.vec2i,
+):
+  """Calculates contacts between a cylinder and a plane."""
+  # Extract plane normal and cylinder axis
+  n = plane.normal
+  axis = wp.vec3(cylinder.rot[0, 2], cylinder.rot[1, 2], cylinder.rot[2, 2])
+
+  # Project, make sure axis points toward plane
+  prjaxis = wp.dot(n, axis)
+  if prjaxis > 0:
+    axis = -axis
+    prjaxis = -prjaxis
+
+  # Compute normal distance from plane to cylinder center
+  dist0 = wp.dot(cylinder.pos - plane.pos, n)
+
+  # Remove component of -normal along cylinder axis
+  vec = axis * prjaxis - n
+  len_sqr = wp.dot(vec, vec)
+
+  # If vector is nondegenerate, normalize and scale by radius
+  # Otherwise use cylinder's x-axis scaled by radius
+  vec = wp.where(
+    len_sqr >= 1e-12,
+    vec * (cylinder.size[0] / wp.sqrt(len_sqr)),
+    wp.vec3(cylinder.rot[0, 0], cylinder.rot[1, 0], cylinder.rot[2, 0])
+    * cylinder.size[0],
+  )
+
+  # Project scaled vector on normal
+  prjvec = wp.dot(vec, n)
+
+  # Scale cylinder axis by half-length
+  axis = axis * cylinder.size[1]
+  prjaxis = prjaxis * cylinder.size[1]
+
+  frame = make_frame(n)
+
+  # First contact point (end cap closer to plane)
+  dist1 = dist0 + prjaxis + prjvec
+  if dist1 <= margin:
+    pos1 = cylinder.pos + vec + axis - n * (dist1 * 0.5)
+    write_contact(d, dist1, pos1, frame, margin, geom_indices, worldid)
+  else:
+    # If nearest point is above margin, no contacts
+    return
+
+  # Second contact point (end cap farther from plane)
+  dist2 = dist0 - prjaxis + prjvec
+  if dist2 <= margin:
+    pos2 = cylinder.pos + vec - axis - n * (dist2 * 0.5)
+    write_contact(d, dist2, pos2, frame, margin, geom_indices, worldid)
+
+  # Try triangle contact points on side closer to plane
+  prjvec1 = -prjvec * 0.5
+  dist3 = dist0 + prjaxis + prjvec1
+  if dist3 <= margin:
+    # Compute sideways vector scaled by radius*sqrt(3)/2
+    vec1 = wp.cross(vec, axis)
+    vec1 = wp.normalize(vec1) * (cylinder.size[0] * wp.sqrt(3.0) * 0.5)
+
+    # Add contact point A - adjust to closest side
+    pos3 = cylinder.pos + vec1 + axis - vec * 0.5 - n * (dist3 * 0.5)
+    write_contact(d, dist3, pos3, frame, margin, geom_indices, worldid)
+
+    # Add contact point B - adjust to closest side
+    pos4 = cylinder.pos - vec1 + axis - vec * 0.5 - n * (dist3 * 0.5)
+    write_contact(d, dist3, pos4, frame, margin, geom_indices, worldid)
+
+
+@wp.func
 def sphere_box(
   sphere: Geom,
   box: Geom,
-=======
-def plane_cylinder(
-  plane: Geom,
-  cylinder: Geom,
->>>>>>> d98a9f78
-  worldid: int,
-  d: Data,
-  margin: float,
-  geom_indices: wp.vec2i,
-):
-<<<<<<< HEAD
+  worldid: int,
+  d: Data,
+  margin: float,
+  geom_indices: wp.vec2i,
+):
   center = wp.transpose(box.rot) @ (sphere.pos - box.pos)
 
   clamped = wp.max(-box.size, wp.min(box.size, center))
@@ -323,75 +393,6 @@
     worldid,
   )
 
-=======
-  """Calculates contacts between a cylinder and a plane."""
-  # Extract plane normal and cylinder axis
-  n = plane.normal
-  axis = wp.vec3(cylinder.rot[0, 2], cylinder.rot[1, 2], cylinder.rot[2, 2])
-
-  # Project, make sure axis points toward plane
-  prjaxis = wp.dot(n, axis)
-  if prjaxis > 0:
-    axis = -axis
-    prjaxis = -prjaxis
-
-  # Compute normal distance from plane to cylinder center
-  dist0 = wp.dot(cylinder.pos - plane.pos, n)
-
-  # Remove component of -normal along cylinder axis
-  vec = axis * prjaxis - n
-  len_sqr = wp.dot(vec, vec)
-
-  # If vector is nondegenerate, normalize and scale by radius
-  # Otherwise use cylinder's x-axis scaled by radius
-  vec = wp.where(
-    len_sqr >= 1e-12,
-    vec * (cylinder.size[0] / wp.sqrt(len_sqr)),
-    wp.vec3(cylinder.rot[0, 0], cylinder.rot[1, 0], cylinder.rot[2, 0])
-    * cylinder.size[0],
-  )
-
-  # Project scaled vector on normal
-  prjvec = wp.dot(vec, n)
-
-  # Scale cylinder axis by half-length
-  axis = axis * cylinder.size[1]
-  prjaxis = prjaxis * cylinder.size[1]
-
-  frame = make_frame(n)
-
-  # First contact point (end cap closer to plane)
-  dist1 = dist0 + prjaxis + prjvec
-  if dist1 <= margin:
-    pos1 = cylinder.pos + vec + axis - n * (dist1 * 0.5)
-    write_contact(d, dist1, pos1, frame, margin, geom_indices, worldid)
-  else:
-    # If nearest point is above margin, no contacts
-    return
-
-  # Second contact point (end cap farther from plane)
-  dist2 = dist0 - prjaxis + prjvec
-  if dist2 <= margin:
-    pos2 = cylinder.pos + vec - axis - n * (dist2 * 0.5)
-    write_contact(d, dist2, pos2, frame, margin, geom_indices, worldid)
-
-  # Try triangle contact points on side closer to plane
-  prjvec1 = -prjvec * 0.5
-  dist3 = dist0 + prjaxis + prjvec1
-  if dist3 <= margin:
-    # Compute sideways vector scaled by radius*sqrt(3)/2
-    vec1 = wp.cross(vec, axis)
-    vec1 = wp.normalize(vec1) * (cylinder.size[0] * wp.sqrt(3.0) * 0.5)
-
-    # Add contact point A - adjust to closest side
-    pos3 = cylinder.pos + vec1 + axis - vec * 0.5 - n * (dist3 * 0.5)
-    write_contact(d, dist3, pos3, frame, margin, geom_indices, worldid)
-
-    # Add contact point B - adjust to closest side
-    pos4 = cylinder.pos - vec1 + axis - vec * 0.5 - n * (dist3 * 0.5)
-    write_contact(d, dist3, pos4, frame, margin, geom_indices, worldid)
-
->>>>>>> d98a9f78
 
 @wp.kernel
 def _primitive_narrowphase(
@@ -427,15 +428,12 @@
     plane_box(geom1, geom2, worldid, d, margin, geoms)
   elif type1 == int(GeomType.CAPSULE.value) and type2 == int(GeomType.CAPSULE.value):
     capsule_capsule(geom1, geom2, worldid, d, margin, geoms)
-<<<<<<< HEAD
+  elif type1 == int(GeomType.SPHERE.value) and type2 == int(GeomType.CAPSULE.value):
+    sphere_capsule(geom1, geom2, worldid, d, margin, geoms)
   elif type1 == int(GeomType.SPHERE.value) and type2 == int(GeomType.BOX.value):
     sphere_box(geom1, geom2, worldid, d, margin, geoms)
-=======
-  elif type1 == int(GeomType.SPHERE.value) and type2 == int(GeomType.CAPSULE.value):
-    sphere_capsule(geom1, geom2, worldid, d, margin, geoms)
   elif type1 == int(GeomType.PLANE.value) and type2 == int(GeomType.CYLINDER.value):
     plane_cylinder(geom1, geom2, worldid, d, margin, geoms)
->>>>>>> d98a9f78
 
 
 def primitive_narrowphase(m: Model, d: Data):
