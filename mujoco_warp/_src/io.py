# Copyright 2025 The Newton Developers
#
# Licensed under the Apache License, Version 2.0 (the "License");
# you may not use this file except in compliance with the License.
# You may obtain a copy of the License at
#
#     http://www.apache.org/licenses/LICENSE-2.0
#
# Unless required by applicable law or agreed to in writing, software
# distributed under the License is distributed on an "AS IS" BASIS,
# WITHOUT WARRANTIES OR CONDITIONS OF ANY KIND, either express or implied.
# See the License for the specific language governing permissions and
# limitations under the License.
# ==============================================================================

from typing import Optional, Tuple

import mujoco
import numpy as np
import warp as wp
from packaging import version

from . import support
from . import types


def geom_pair(m: mujoco.MjModel) -> Tuple[np.array, np.array]:
  filterparent = not (m.opt.disableflags & types.DisableBit.FILTERPARENT.value)
  exclude_signature = set(m.exclude_signature)
  predefined_pairs = {(m.pair_geom1[i], m.pair_geom2[i]): i for i in range(m.npair)}

  tri = np.triu_indices(m.ngeom, k=1)  # k=1 to skip self collision pairs

  geompairs = []
  pairids = []
  for geom1, geom2 in zip(*tri):
    bodyid1 = m.geom_bodyid[geom1]
    bodyid2 = m.geom_bodyid[geom2]
    contype1 = m.geom_contype[geom1]
    contype2 = m.geom_contype[geom2]
    conaffinity1 = m.geom_conaffinity[geom1]
    conaffinity2 = m.geom_conaffinity[geom2]
    weldid1 = m.body_weldid[bodyid1]
    weldid2 = m.body_weldid[bodyid2]
    weld_parentid1 = m.body_weldid[m.body_parentid[weldid1]]
    weld_parentid2 = m.body_weldid[m.body_parentid[weldid2]]

    self_collision = weldid1 == weldid2
    parent_child_collision = (
      filterparent
      and (weldid1 != 0)
      and (weldid2 != 0)
      and ((weldid1 == weld_parentid2) or (weldid2 == weld_parentid1))
    )
    mask = (contype1 & conaffinity2) or (contype2 & conaffinity1)
    exclude = (bodyid1 << 16) + (bodyid2) in exclude_signature

    if mask and (not self_collision) and (not parent_child_collision) and (not exclude):
      pairid = -1
    else:
      pairid = -2

    # check for predefined geom pair
    pairid = predefined_pairs.get((geom1, geom2), pairid)
    pairid = predefined_pairs.get((geom2, geom1), pairid)

    pairids.append(pairid)
    geompairs.append([geom1, geom2])

  return np.array(geompairs), np.array(pairids)


def put_model(mjm: mujoco.MjModel) -> types.Model:
  # check supported features
  for field, field_types, field_str in (
    (mjm.actuator_trntype, types.TrnType, "Actuator transmission type"),
    (mjm.actuator_dyntype, types.DynType, "Actuator dynamics type"),
    (mjm.actuator_gaintype, types.GainType, "Gain type"),
    (mjm.actuator_biastype, types.BiasType, "Bias type"),
    (mjm.eq_type, types.EqType, "Equality constraint types"),
    (mjm.geom_type, types.GeomType, "Geom type"),
    (mjm.sensor_type, types.SensorType, "Sensor types"),
    (mjm.wrap_type, types.WrapType, "Wrap types"),
  ):
    unsupported = ~np.isin(field, list(field_types))
    if unsupported.any():
      raise NotImplementedError(f"{field_str} {field[unsupported]} not supported.")

  for n, msg in (
    (mjm.nplugin, "Plugins"),
    (mjm.nflex, "Flexes"),
  ):
    if n > 0:
      raise NotImplementedError(f"{msg} are unsupported.")

  if mjm.tendon_frictionloss.any():
    raise NotImplementedError("Tendon frictionloss is unsupported.")

  # check options
  for opt, opt_types, msg in (
    (mjm.opt.integrator, types.IntegratorType, "Integrator"),
    (mjm.opt.cone, types.ConeType, "Cone"),
    (mjm.opt.solver, types.SolverType, "Solver"),
  ):
    if opt not in set(opt_types):
      raise NotImplementedError(f"{msg} {opt} is unsupported.")

  if mjm.opt.wind.any():
    raise NotImplementedError("Wind is unsupported.")

  if mjm.opt.density > 0 or mjm.opt.viscosity > 0:
    raise NotImplementedError("Fluid forces are unsupported.")

  # TODO(team): remove after solver._update_gradient for Newton solver utilizes tile operations for islands
  nv_max = 60
  if mjm.nv > nv_max and (not mjm.opt.jacobian == mujoco.mjtJacobian.mjJAC_SPARSE):
    raise ValueError(f"Dense is unsupported for nv > {nv_max} (nv = {mjm.nv}).")

  m = types.Model()

  m.nq = mjm.nq
  m.nv = mjm.nv
  m.na = mjm.na
  m.nu = mjm.nu
  m.nbody = mjm.nbody
  m.njnt = mjm.njnt
  m.ngeom = mjm.ngeom
  m.nsite = mjm.nsite
  m.ncam = mjm.ncam
  m.nlight = mjm.nlight
  m.nmocap = mjm.nmocap
  m.ngravcomp = mjm.ngravcomp
  m.nM = mjm.nM
  m.ntendon = mjm.ntendon
  m.nwrap = mjm.nwrap
  m.nsensor = mjm.nsensor
  m.nsensordata = mjm.nsensordata
  m.nmeshvert = mjm.nmeshvert
  m.nmeshface = mjm.nmeshface
  m.nlsp = mjm.opt.ls_iterations  # TODO(team): how to set nlsp?
  m.npair = mjm.npair
  m.nexclude = mjm.nexclude
  m.neq = mjm.neq
  m.opt.timestep = mjm.opt.timestep
  m.opt.tolerance = mjm.opt.tolerance
  m.opt.ls_tolerance = mjm.opt.ls_tolerance
  m.opt.gravity = wp.vec3(mjm.opt.gravity)
  m.opt.cone = mjm.opt.cone
  m.opt.solver = mjm.opt.solver
  m.opt.iterations = mjm.opt.iterations
  m.opt.ls_iterations = mjm.opt.ls_iterations
  m.opt.integrator = mjm.opt.integrator
  m.opt.disableflags = mjm.opt.disableflags
  m.opt.impratio = wp.float32(mjm.opt.impratio)
  m.opt.is_sparse = support.is_sparse(mjm)
  m.opt.ls_parallel = False
  # TODO(team) Figure out good default parameters
  m.opt.gjk_iterations = wp.int32(1)  # warp only
  m.opt.epa_iterations = wp.int32(12)  # warp only
  m.opt.epa_exact_neg_distance = wp.bool(False)  # warp only
  m.opt.depth_extension = wp.float32(0.1)  # warp only
  m.stat.meaninertia = mjm.stat.meaninertia

  m.qpos0 = wp.array(mjm.qpos0, dtype=wp.float32, ndim=1)
  m.qpos_spring = wp.array(mjm.qpos_spring, dtype=wp.float32, ndim=1)

  # dof lower triangle row and column indices
  dof_tri_row, dof_tri_col = np.tril_indices(mjm.nv)

  # indices for sparse qM full_m
  is_, js = [], []
  for i in range(mjm.nv):
    j = i
    while j > -1:
      is_.append(i)
      js.append(j)
      j = mjm.dof_parentid[j]
  qM_fullm_i = is_
  qM_fullm_j = js

  # indices for sparse qM mul_m
  is_, js, madr_ijs = [], [], []
  for i in range(mjm.nv):
    madr_ij, j = mjm.dof_Madr[i], i

    while True:
      madr_ij, j = madr_ij + 1, mjm.dof_parentid[j]
      if j == -1:
        break
      is_, js, madr_ijs = is_ + [i], js + [j], madr_ijs + [madr_ij]

  qM_mulm_i, qM_mulm_j, qM_madr_ij = (
    np.array(x, dtype=np.int32) for x in (is_, js, madr_ijs)
  )

  jnt_limited_slide_hinge_adr = np.nonzero(
    mjm.jnt_limited
    & (
      (mjm.jnt_type == mujoco.mjtJoint.mjJNT_SLIDE)
      | (mjm.jnt_type == mujoco.mjtJoint.mjJNT_HINGE)
    )
  )[0]

  jnt_limited_ball_adr = np.nonzero(
    mjm.jnt_limited & (mjm.jnt_type == mujoco.mjtJoint.mjJNT_BALL)
  )[0]

  m.jnt_actgravcomp = wp.array(mjm.jnt_actgravcomp, dtype=wp.int32)

  # body_tree is BFS ordering of body ids
  # body_treeadr contains starting index of each body tree level
  bodies, body_depth = {}, np.zeros(mjm.nbody, dtype=int) - 1
  for i in range(mjm.nbody):
    body_depth[i] = body_depth[mjm.body_parentid[i]] + 1
    bodies.setdefault(body_depth[i], []).append(i)
  body_tree = np.concatenate([bodies[i] for i in range(len(bodies))])
  tree_off = [0] + [len(bodies[i]) for i in range(len(bodies))]
  body_treeadr = np.cumsum(tree_off)[:-1]

  m.body_tree = wp.array(body_tree, dtype=wp.int32, ndim=1)
  m.body_treeadr = wp.array(body_treeadr, dtype=wp.int32, ndim=1, device="cpu")

  qLD_update_tree = np.empty(shape=(0, 3), dtype=int)
  qLD_update_treeadr = np.empty(shape=(0,), dtype=int)
  qLD_tile = np.empty(shape=(0,), dtype=int)
  qLD_tileadr = np.empty(shape=(0,), dtype=int)
  qLD_tilesize = np.empty(shape=(0,), dtype=int)

  if support.is_sparse(mjm):
    # qLD_update_tree has dof tree ordering of qLD updates for sparse factor m
    # qLD_update_treeadr contains starting index of each dof tree level
    mjd = mujoco.MjData(mjm)
    if version.parse(mujoco.__version__) > version.parse("3.2.7"):
      m.M_rownnz = wp.array(mjd.M_rownnz, dtype=wp.int32, ndim=1)
      m.M_rowadr = wp.array(mjd.M_rowadr, dtype=wp.int32, ndim=1)
      m.M_colind = wp.array(mjd.M_colind, dtype=wp.int32, ndim=1)
      m.mapM2M = wp.array(mjd.mapM2M, dtype=wp.int32, ndim=1)
      qLD_updates, dof_depth = {}, np.zeros(mjm.nv, dtype=int) - 1

      rownnz = mjd.M_rownnz
      rowadr = mjd.M_rowadr

      for k in range(mjm.nv):
        dof_depth[k] = dof_depth[mjm.dof_parentid[k]] + 1
        i = mjm.dof_parentid[k]
        diag_k = rowadr[k] + rownnz[k] - 1
        Madr_ki = diag_k - 1
        while i > -1:
          qLD_updates.setdefault(dof_depth[i], []).append((i, k, Madr_ki))
          i = mjm.dof_parentid[i]
          Madr_ki -= 1

      qLD_update_tree = np.concatenate(
        [qLD_updates[i] for i in range(len(qLD_updates))]
      )
      tree_off = [0] + [len(qLD_updates[i]) for i in range(len(qLD_updates))]
      qLD_update_treeadr = np.cumsum(tree_off)[:-1]
    else:
      qLD_updates, dof_depth = {}, np.zeros(mjm.nv, dtype=int) - 1
      for k in range(mjm.nv):
        dof_depth[k] = dof_depth[mjm.dof_parentid[k]] + 1
        i = mjm.dof_parentid[k]
        Madr_ki = mjm.dof_Madr[k] + 1
        while i > -1:
          qLD_updates.setdefault(dof_depth[i], []).append((i, k, Madr_ki))
          i = mjm.dof_parentid[i]
          Madr_ki += 1

      # qLD_treeadr contains starting indicies of each level of sparse updates
      qLD_update_tree = np.concatenate(
        [qLD_updates[i] for i in range(len(qLD_updates))]
      )
      tree_off = [0] + [len(qLD_updates[i]) for i in range(len(qLD_updates))]
      qLD_update_treeadr = np.cumsum(tree_off)[:-1]

  else:
    # qLD_tile has the dof id of each tile in qLD for dense factor m
    # qLD_tileadr contains starting index in qLD_tile of each tile group
    # qLD_tilesize has the square tile size of each tile group
    tile_corners = [i for i in range(mjm.nv) if mjm.dof_parentid[i] == -1]
    tiles = {}
    for i in range(len(tile_corners)):
      tile_beg = tile_corners[i]
      tile_end = mjm.nv if i == len(tile_corners) - 1 else tile_corners[i + 1]
      tiles.setdefault(tile_end - tile_beg, []).append(tile_beg)
    if tiles:
      qLD_tile = np.concatenate([tiles[sz] for sz in sorted(tiles.keys())])
      tile_off = [0] + [len(tiles[sz]) for sz in sorted(tiles.keys())]
      qLD_tileadr = np.cumsum(tile_off)[:-1]
      qLD_tilesize = np.array(sorted(tiles.keys()))
    else:
      qLD_tile = np.array([], dtype=int)
      qLD_tileadr = np.array([], dtype=int)
      qLD_tilesize = np.array([], dtype=int)

  # tiles for actuator_moment - needs nu + nv tile size and offset
  actuator_moment_offset_nv = np.empty(shape=(0,), dtype=int)
  actuator_moment_offset_nu = np.empty(shape=(0,), dtype=int)
  actuator_moment_tileadr = np.empty(shape=(0,), dtype=int)
  actuator_moment_tilesize_nv = np.empty(shape=(0,), dtype=int)
  actuator_moment_tilesize_nu = np.empty(shape=(0,), dtype=int)

  if not support.is_sparse(mjm):
    # how many actuators for each tree
    tile_corners = [i for i in range(mjm.nv) if mjm.dof_parentid[i] == -1]
    tree_id = mjm.dof_treeid[tile_corners]
<<<<<<< HEAD
    num_trees = int(np.max(tree_id)) if len(tree_id) > 0 else 0
    tree = mjm.body_treeid[mjm.jnt_bodyid[mjm.actuator_trnid[:, 0]]]
=======
    num_trees = int(np.max(tree_id))
    bodyid = []
    for i in range(mjm.nu):
      trntype = mjm.actuator_trntype[i]
      if (
        trntype == mujoco.mjtTrn.mjTRN_JOINT
        or trntype == mujoco.mjtTrn.mjTRN_JOINTINPARENT
      ):
        jntid = mjm.actuator_trnid[i, 0]
        bodyid.append(mjm.jnt_bodyid[jntid])
      elif trntype == mujoco.mjtTrn.mjTRN_TENDON:
        tenid = mjm.actuator_trnid[i, 0]
        adr = mjm.tendon_adr[tenid]
        if mjm.wrap_type[adr] == mujoco.mjtWrap.mjWRAP_JOINT:
          ten_num = mjm.tendon_num[tenid]
          for i in range(ten_num):
            bodyid.append(mjm.jnt_bodyid[mjm.wrap_objid[adr + i]])
        else:
          for i in range(mjm.nv):
            bodyid.append(mjm.dof_bodyid[i])
      else:
        raise NotImplementedError(f"Transmission type {trntype} not implemented.")

    tree = mjm.body_treeid[np.array(bodyid, dtype=int)]
>>>>>>> 9ef35af2
    counts, ids = np.histogram(tree, bins=np.arange(0, num_trees + 2))
    acts_per_tree = dict(zip([int(i) for i in ids], [int(i) for i in counts]))

    tiles = {}
    act_beg = 0
    for i in range(len(tile_corners)):
      tile_beg = tile_corners[i]
      tile_end = mjm.nv if i == len(tile_corners) - 1 else tile_corners[i + 1]
      tree = int(tree_id[i])
      act_num = acts_per_tree[tree]
      tiles.setdefault((tile_end - tile_beg, act_num), []).append((tile_beg, act_beg))
      act_beg += act_num

    sorted_keys = sorted(tiles.keys())
    actuator_moment_offset_nv = [
      t[0] for key in sorted_keys for t in tiles.get(key, [])
    ]
    actuator_moment_offset_nu = [
      t[1] for key in sorted_keys for t in tiles.get(key, [])
    ]
    tile_off = [0] + [len(tiles[sz]) for sz in sorted(tiles.keys())]
    actuator_moment_tileadr = np.cumsum(tile_off)[:-1]  # offset
    actuator_moment_tilesize_nv = np.array(
      [a[0] for a in sorted_keys]
    )  # for this level
    actuator_moment_tilesize_nu = np.array(
      [int(a[1]) for a in sorted_keys]
    )  # for this level

  m.qM_fullm_i = wp.array(qM_fullm_i, dtype=wp.int32, ndim=1)
  m.qM_fullm_j = wp.array(qM_fullm_j, dtype=wp.int32, ndim=1)
  m.qM_mulm_i = wp.array(qM_mulm_i, dtype=wp.int32, ndim=1)
  m.qM_mulm_j = wp.array(qM_mulm_j, dtype=wp.int32, ndim=1)
  m.qM_madr_ij = wp.array(qM_madr_ij, dtype=wp.int32, ndim=1)
  m.qLD_update_tree = wp.array(qLD_update_tree, dtype=wp.vec3i, ndim=1)
  m.qLD_update_treeadr = wp.array(
    qLD_update_treeadr, dtype=wp.int32, ndim=1, device="cpu"
  )
  m.qLD_tile = wp.array(qLD_tile, dtype=wp.int32, ndim=1)
  m.qLD_tileadr = wp.array(qLD_tileadr, dtype=wp.int32, ndim=1, device="cpu")
  m.qLD_tilesize = wp.array(qLD_tilesize, dtype=wp.int32, ndim=1, device="cpu")
  m.actuator_moment_offset_nv = wp.array(
    actuator_moment_offset_nv, dtype=wp.int32, ndim=1
  )
  m.actuator_moment_offset_nu = wp.array(
    actuator_moment_offset_nu, dtype=wp.int32, ndim=1
  )
  m.actuator_moment_tileadr = wp.array(
    actuator_moment_tileadr, dtype=wp.int32, ndim=1, device="cpu"
  )
  m.actuator_moment_tilesize_nv = wp.array(
    actuator_moment_tilesize_nv, dtype=wp.int32, ndim=1, device="cpu"
  )
  m.actuator_moment_tilesize_nu = wp.array(
    actuator_moment_tilesize_nu, dtype=wp.int32, ndim=1, device="cpu"
  )
  m.alpha_candidate = wp.array(np.linspace(0.0, 1.0, m.nlsp), dtype=wp.float32)
  m.body_dofadr = wp.array(mjm.body_dofadr, dtype=wp.int32, ndim=1)
  m.body_dofnum = wp.array(mjm.body_dofnum, dtype=wp.int32, ndim=1)
  m.body_jntadr = wp.array(mjm.body_jntadr, dtype=wp.int32, ndim=1)
  m.body_jntnum = wp.array(mjm.body_jntnum, dtype=wp.int32, ndim=1)
  m.body_parentid = wp.array(mjm.body_parentid, dtype=wp.int32, ndim=1)
  m.body_mocapid = wp.array(mjm.body_mocapid, dtype=wp.int32, ndim=1)
  m.body_weldid = wp.array(mjm.body_weldid, dtype=wp.int32, ndim=1)
  m.body_pos = wp.array(mjm.body_pos, dtype=wp.vec3, ndim=1)
  m.body_quat = wp.array(mjm.body_quat, dtype=wp.quat, ndim=1)
  m.body_ipos = wp.array(mjm.body_ipos, dtype=wp.vec3, ndim=1)
  m.body_iquat = wp.array(mjm.body_iquat, dtype=wp.quat, ndim=1)
  m.body_rootid = wp.array(mjm.body_rootid, dtype=wp.int32, ndim=1)
  m.body_inertia = wp.array(mjm.body_inertia, dtype=wp.vec3, ndim=1)
  m.body_mass = wp.array(mjm.body_mass, dtype=wp.float32, ndim=1)
  m.body_subtreemass = wp.array(mjm.body_subtreemass, dtype=wp.float32, ndim=1)

  subtree_mass = np.copy(mjm.body_mass)
  # TODO(team): should this be [mjm.nbody - 1, 0) ?
  for i in range(mjm.nbody - 1, -1, -1):
    subtree_mass[mjm.body_parentid[i]] += subtree_mass[i]

  m.subtree_mass = wp.array(subtree_mass, dtype=wp.float32, ndim=1)
  m.body_invweight0 = wp.array(mjm.body_invweight0, dtype=wp.float32, ndim=2)
  m.body_geomnum = wp.array(mjm.body_geomnum, dtype=wp.int32, ndim=1)
  m.body_geomadr = wp.array(mjm.body_geomadr, dtype=wp.int32, ndim=1)
  m.body_contype = wp.array(mjm.body_contype, dtype=wp.int32, ndim=1)
  m.body_conaffinity = wp.array(mjm.body_conaffinity, dtype=wp.int32, ndim=1)
  m.body_gravcomp = wp.array(mjm.body_gravcomp, dtype=wp.float32, ndim=1)
  m.jnt_bodyid = wp.array(mjm.jnt_bodyid, dtype=wp.int32, ndim=1)
  m.jnt_limited = wp.array(mjm.jnt_limited, dtype=wp.int32, ndim=1)
  m.jnt_limited_slide_hinge_adr = wp.array(
    jnt_limited_slide_hinge_adr, dtype=wp.int32, ndim=1
  )
  m.jnt_limited_ball_adr = wp.array(jnt_limited_ball_adr, dtype=wp.int32, ndim=1)
  m.jnt_type = wp.array(mjm.jnt_type, dtype=wp.int32, ndim=1)
  m.jnt_solref = wp.array(mjm.jnt_solref, dtype=wp.vec2f, ndim=1)
  m.jnt_solimp = wp.array(mjm.jnt_solimp, dtype=types.vec5, ndim=1)
  m.jnt_qposadr = wp.array(mjm.jnt_qposadr, dtype=wp.int32, ndim=1)
  m.jnt_dofadr = wp.array(mjm.jnt_dofadr, dtype=wp.int32, ndim=1)
  m.jnt_axis = wp.array(mjm.jnt_axis, dtype=wp.vec3, ndim=1)
  m.jnt_pos = wp.array(mjm.jnt_pos, dtype=wp.vec3, ndim=1)
  m.jnt_range = wp.array(mjm.jnt_range, dtype=wp.float32, ndim=2)
  m.jnt_margin = wp.array(mjm.jnt_margin, dtype=wp.float32, ndim=1)
  m.jnt_stiffness = wp.array(mjm.jnt_stiffness, dtype=wp.float32, ndim=1)
  m.jnt_actfrclimited = wp.array(mjm.jnt_actfrclimited, dtype=wp.bool, ndim=1)
  m.jnt_actfrcrange = wp.array(mjm.jnt_actfrcrange, dtype=wp.vec2, ndim=1)
  m.geom_type = wp.array(mjm.geom_type, dtype=wp.int32, ndim=1)
  m.geom_bodyid = wp.array(mjm.geom_bodyid, dtype=wp.int32, ndim=1)
  m.geom_conaffinity = wp.array(mjm.geom_conaffinity, dtype=wp.int32, ndim=1)
  m.geom_contype = wp.array(mjm.geom_contype, dtype=wp.int32, ndim=1)
  m.geom_condim = wp.array(mjm.geom_condim, dtype=wp.int32, ndim=1)
  m.geom_pos = wp.array(mjm.geom_pos, dtype=wp.vec3, ndim=1)
  m.geom_quat = wp.array(mjm.geom_quat, dtype=wp.quat, ndim=1)
  m.geom_size = wp.array(mjm.geom_size, dtype=wp.vec3, ndim=1)
  m.geom_priority = wp.array(mjm.geom_priority, dtype=wp.int32, ndim=1)
  m.geom_solmix = wp.array(mjm.geom_solmix, dtype=wp.float32, ndim=1)
  m.geom_solref = wp.array(mjm.geom_solref, dtype=wp.vec2, ndim=1)
  m.geom_solimp = wp.array(mjm.geom_solimp, dtype=types.vec5, ndim=1)
  m.geom_friction = wp.array(mjm.geom_friction, dtype=wp.vec3, ndim=1)
  m.geom_margin = wp.array(mjm.geom_margin, dtype=wp.float32, ndim=1)
  m.geom_gap = wp.array(mjm.geom_gap, dtype=wp.float32, ndim=1)
  m.geom_rgba = wp.array(mjm.geom_rgba, dtype=wp.vec4, ndim=1)
  m.geom_aabb = wp.array(mjm.geom_aabb, dtype=wp.vec3, ndim=3)
  m.geom_rbound = wp.array(mjm.geom_rbound, dtype=wp.float32, ndim=1)
  m.geom_dataid = wp.array(mjm.geom_dataid, dtype=wp.int32, ndim=1)
  m.geom_group = wp.array(mjm.geom_group, dtype=wp.int32, ndim=1)
  m.geom_matid = wp.array(mjm.geom_matid, dtype=wp.int32, ndim=1)
  m.mesh_vertadr = wp.array(mjm.mesh_vertadr, dtype=wp.int32, ndim=1)
  m.mesh_vertnum = wp.array(mjm.mesh_vertnum, dtype=wp.int32, ndim=1)
  m.mesh_vert = wp.array(mjm.mesh_vert, dtype=wp.vec3, ndim=1)
  m.mesh_faceadr = wp.array(mjm.mesh_faceadr, dtype=wp.int32, ndim=1)
  m.mesh_face = wp.array(mjm.mesh_face, dtype=wp.vec3i, ndim=1)
  m.eq_type = wp.array(mjm.eq_type, dtype=wp.int32, ndim=1)
  m.eq_obj1id = wp.array(mjm.eq_obj1id, dtype=wp.int32, ndim=1)
  m.eq_obj2id = wp.array(mjm.eq_obj2id, dtype=wp.int32, ndim=1)
  m.eq_objtype = wp.array(mjm.eq_objtype, dtype=wp.int32, ndim=1)
  m.eq_active0 = wp.array(mjm.eq_active0, dtype=wp.bool, ndim=1)
  m.eq_solref = wp.array(mjm.eq_solref, dtype=wp.vec2, ndim=1)
  m.eq_solimp = wp.array(mjm.eq_solimp, dtype=types.vec5, ndim=1)
  m.eq_data = wp.array(mjm.eq_data, dtype=types.vec11, ndim=1)
  m.site_pos = wp.array(mjm.site_pos, dtype=wp.vec3, ndim=1)
  m.site_quat = wp.array(mjm.site_quat, dtype=wp.quat, ndim=1)
  m.site_bodyid = wp.array(mjm.site_bodyid, dtype=wp.int32, ndim=1)
  m.cam_mode = wp.array(mjm.cam_mode, dtype=wp.int32, ndim=1)
  m.cam_bodyid = wp.array(mjm.cam_bodyid, dtype=wp.int32, ndim=1)
  m.cam_targetbodyid = wp.array(mjm.cam_targetbodyid, dtype=wp.int32, ndim=1)
  m.cam_pos = wp.array(mjm.cam_pos, dtype=wp.vec3, ndim=1)
  m.cam_quat = wp.array(mjm.cam_quat, dtype=wp.quat, ndim=1)
  m.cam_poscom0 = wp.array(mjm.cam_poscom0, dtype=wp.vec3, ndim=1)
  m.cam_pos0 = wp.array(mjm.cam_pos0, dtype=wp.vec3, ndim=1)
  m.cam_fovy = wp.array(mjm.cam_fovy, dtype=wp.float32, ndim=1)
  m.cam_resolution = wp.array(mjm.cam_resolution, dtype=wp.vec2i, ndim=1)
  m.cam_sensorsize = wp.array(mjm.cam_sensorsize, dtype=wp.vec2f, ndim=1)
  m.cam_intrinsic = wp.array(mjm.cam_intrinsic, dtype=wp.vec4f, ndim=1)
  m.light_mode = wp.array(mjm.light_mode, dtype=wp.int32, ndim=1)
  m.light_bodyid = wp.array(mjm.light_bodyid, dtype=wp.int32, ndim=1)
  m.light_targetbodyid = wp.array(mjm.light_targetbodyid, dtype=wp.int32, ndim=1)
  m.light_pos = wp.array(mjm.light_pos, dtype=wp.vec3, ndim=1)
  m.light_dir = wp.array(mjm.light_dir, dtype=wp.vec3, ndim=1)
  m.light_poscom0 = wp.array(mjm.light_poscom0, dtype=wp.vec3, ndim=1)
  m.light_pos0 = wp.array(mjm.light_pos0, dtype=wp.vec3, ndim=1)
  m.dof_bodyid = wp.array(mjm.dof_bodyid, dtype=wp.int32, ndim=1)
  m.dof_jntid = wp.array(mjm.dof_jntid, dtype=wp.int32, ndim=1)
  m.dof_parentid = wp.array(mjm.dof_parentid, dtype=wp.int32, ndim=1)
  m.dof_Madr = wp.array(mjm.dof_Madr, dtype=wp.int32, ndim=1)
  m.dof_armature = wp.array(mjm.dof_armature, dtype=wp.float32, ndim=1)
  m.dof_damping = wp.array(mjm.dof_damping, dtype=wp.float32, ndim=1)
  m.dof_frictionloss = wp.array(mjm.dof_frictionloss, dtype=wp.float32, ndim=1)
  m.dof_solimp = wp.array(mjm.dof_solimp, dtype=types.vec5, ndim=1)
  m.dof_solref = wp.array(mjm.dof_solref, dtype=wp.vec2, ndim=1)
  m.dof_tri_row = wp.from_numpy(dof_tri_row, dtype=wp.int32)
  m.dof_tri_col = wp.from_numpy(dof_tri_col, dtype=wp.int32)
  m.dof_invweight0 = wp.array(mjm.dof_invweight0, dtype=wp.float32, ndim=1)
  m.actuator_trntype = wp.array(mjm.actuator_trntype, dtype=wp.int32, ndim=1)
  m.actuator_trnid = wp.array(mjm.actuator_trnid, dtype=wp.int32, ndim=2)
  m.actuator_ctrllimited = wp.array(mjm.actuator_ctrllimited, dtype=wp.bool, ndim=1)
  m.actuator_ctrlrange = wp.array(mjm.actuator_ctrlrange, dtype=wp.vec2, ndim=1)
  m.actuator_forcelimited = wp.array(mjm.actuator_forcelimited, dtype=wp.bool, ndim=1)
  m.actuator_forcerange = wp.array(mjm.actuator_forcerange, dtype=wp.vec2, ndim=1)
  m.actuator_gaintype = wp.array(mjm.actuator_gaintype, dtype=wp.int32, ndim=1)
  m.actuator_gainprm = wp.array(mjm.actuator_gainprm, dtype=types.vec10f, ndim=1)
  m.actuator_biastype = wp.array(mjm.actuator_biastype, dtype=wp.int32, ndim=1)
  m.actuator_biasprm = wp.array(mjm.actuator_biasprm, dtype=types.vec10f, ndim=1)
  m.actuator_gear = wp.array(mjm.actuator_gear, dtype=wp.spatial_vector, ndim=1)
  m.actuator_actlimited = wp.array(mjm.actuator_actlimited, dtype=wp.bool, ndim=1)
  m.actuator_actrange = wp.array(mjm.actuator_actrange, dtype=wp.vec2, ndim=1)
  m.actuator_actadr = wp.array(mjm.actuator_actadr, dtype=wp.int32, ndim=1)
  m.actuator_actnum = wp.array(mjm.actuator_actnum, dtype=wp.int32, ndim=1)
  m.actuator_dyntype = wp.array(mjm.actuator_dyntype, dtype=wp.int32, ndim=1)
  m.actuator_dynprm = wp.array(mjm.actuator_dynprm, dtype=types.vec10f, ndim=1)
  m.exclude_signature = wp.array(mjm.exclude_signature, dtype=wp.int32, ndim=1)

  # pre-compute indices of equality constraints
  m.eq_connect_adr = wp.array(
    np.nonzero(mjm.eq_type == types.EqType.CONNECT.value)[0], dtype=wp.int32, ndim=1
  )
  m.eq_wld_adr = wp.array(
    np.nonzero(mjm.eq_type == types.EqType.WELD.value)[0], dtype=wp.int32, ndim=1
  )
  m.eq_jnt_adr = wp.array(
    np.nonzero(mjm.eq_type == types.EqType.JOINT.value)[0], dtype=wp.int32, ndim=1
  )
  m.eq_ten_adr = wp.array(
    np.nonzero(mjm.eq_type == types.EqType.TENDON.value)[0], dtype=wp.int32, ndim=1
  )

  # short-circuiting here allows us to skip a lot of code in implicit integration
  m.actuator_affine_bias_gain = bool(
    np.any(mjm.actuator_biastype == types.BiasType.AFFINE.value)
    or np.any(mjm.actuator_gaintype == types.GainType.AFFINE.value)
  )

  geompair, pairid = geom_pair(mjm)
  m.nxn_geom_pair = wp.array(geompair, dtype=wp.vec2i, ndim=1)
  m.nxn_pairid = wp.array(pairid, dtype=wp.int32, ndim=1)

  # predefined collision pairs
  m.pair_dim = wp.array(mjm.pair_dim, dtype=wp.int32, ndim=1)
  m.pair_geom1 = wp.array(mjm.pair_geom1, dtype=wp.int32, ndim=1)
  m.pair_geom2 = wp.array(mjm.pair_geom2, dtype=wp.int32, ndim=1)
  m.pair_solref = wp.array(mjm.pair_solref, dtype=wp.vec2, ndim=1)
  m.pair_solreffriction = wp.array(mjm.pair_solreffriction, dtype=wp.vec2, ndim=1)
  m.pair_solimp = wp.array(mjm.pair_solimp, dtype=types.vec5, ndim=1)
  m.pair_margin = wp.array(mjm.pair_margin, dtype=wp.float32, ndim=1)
  m.pair_gap = wp.array(mjm.pair_gap, dtype=wp.float32, ndim=1)
  m.pair_friction = wp.array(mjm.pair_friction, dtype=types.vec5, ndim=1)
  m.condim_max = np.max(mjm.geom_condim)  # TODO(team): get max after filtering

  m.mat_rgba = wp.array(mjm.mat_rgba, dtype=wp.vec4, ndim=1)

  # tendon
  m.tendon_adr = wp.array(mjm.tendon_adr, dtype=wp.int32, ndim=1)
  m.tendon_num = wp.array(mjm.tendon_num, dtype=wp.int32, ndim=1)
  m.tendon_limited = wp.array(mjm.tendon_limited, dtype=wp.int32, ndim=1)
  m.tendon_limited_adr = wp.array(
    np.nonzero(mjm.tendon_limited)[0], dtype=wp.int32, ndim=1
  )
  m.tendon_solref_lim = wp.array(mjm.tendon_solref_lim, dtype=wp.vec2f, ndim=1)
  m.tendon_solimp_lim = wp.array(mjm.tendon_solimp_lim, dtype=types.vec5, ndim=1)
  m.tendon_range = wp.array(mjm.tendon_range, dtype=wp.vec2f, ndim=1)
  m.tendon_margin = wp.array(mjm.tendon_margin, dtype=wp.float32, ndim=1)
  m.tendon_length0 = wp.array(mjm.tendon_length0, dtype=wp.float32, ndim=1)
  m.tendon_invweight0 = wp.array(mjm.tendon_invweight0, dtype=wp.float32, ndim=1)
  m.wrap_objid = wp.array(mjm.wrap_objid, dtype=wp.int32, ndim=1)
  m.wrap_prm = wp.array(mjm.wrap_prm, dtype=wp.float32, ndim=1)
  m.wrap_type = wp.array(mjm.wrap_type, dtype=wp.int32, ndim=1)

  # fixed tendon
  tendon_jnt_adr = []
  wrap_jnt_adr = []
  for i in range(mjm.ntendon):
    adr = mjm.tendon_adr[i]
    if mjm.wrap_type[adr] == mujoco.mjtWrap.mjWRAP_JOINT:
      tendon_num = mjm.tendon_num[i]
      for j in range(tendon_num):
        tendon_jnt_adr.append(i)
        wrap_jnt_adr.append(adr + j)

  m.tendon_jnt_adr = wp.array(tendon_jnt_adr, dtype=wp.int32, ndim=1)
  m.wrap_jnt_adr = wp.array(wrap_jnt_adr, dtype=wp.int32, ndim=1)

  # spatial tendon
  tendon_site_adr = []
  tendon_site_pair_adr = []
  ten_wrapadr_site = [0]
  ten_wrapnum_site = []
  for i, tendon_num in enumerate(mjm.tendon_num):
    adr = mjm.tendon_adr[i]
    if (mjm.wrap_type[adr : adr + tendon_num] == mujoco.mjtWrap.mjWRAP_SITE).all():
      if i < mjm.ntendon:
        ten_wrapadr_site.append(ten_wrapadr_site[-1] + tendon_num)
      ten_wrapnum_site.append(tendon_num)
      for j in range(tendon_num):
        if j < tendon_num - 1:
          tendon_site_pair_adr.append(i)
        tendon_site_adr.append(i)
    else:
      if i < mjm.ntendon:
        ten_wrapadr_site.append(ten_wrapadr_site[-1])
      ten_wrapnum_site.append(0)

  tendon_site_adr = np.array(tendon_site_adr)
  tendon_site_pair_adr = np.array(tendon_site_pair_adr)
  wrap_site_adr = np.nonzero(mjm.wrap_type == mujoco.mjtWrap.mjWRAP_SITE)[0]
  wrap_site_pair_adr = np.setdiff1d(
    wrap_site_adr[np.nonzero(np.diff(wrap_site_adr) == 1)[0]], mjm.tendon_adr[1:] - 1
  )

  m.tendon_site_adr = wp.array(tendon_site_adr, dtype=wp.int32, ndim=1)
  m.tendon_site_pair_adr = wp.array(tendon_site_pair_adr, dtype=wp.int32, ndim=1)
  m.ten_wrapadr_site = wp.array(ten_wrapadr_site, dtype=wp.int32, ndim=1)
  m.ten_wrapnum_site = wp.array(ten_wrapnum_site, dtype=wp.int32, ndim=1)
  m.wrap_site_adr = wp.array(wrap_site_adr, dtype=wp.int32, ndim=1)
  m.wrap_site_pair_adr = wp.array(wrap_site_pair_adr, dtype=wp.int32, ndim=1)

  # sensors
  m.sensor_type = wp.array(mjm.sensor_type, dtype=wp.int32, ndim=1)
  m.sensor_datatype = wp.array(mjm.sensor_datatype, dtype=wp.int32, ndim=1)
  m.sensor_objtype = wp.array(mjm.sensor_objtype, dtype=wp.int32, ndim=1)
  m.sensor_objid = wp.array(mjm.sensor_objid, dtype=wp.int32, ndim=1)
  m.sensor_reftype = wp.array(mjm.sensor_reftype, dtype=wp.int32, ndim=1)
  m.sensor_refid = wp.array(mjm.sensor_refid, dtype=wp.int32, ndim=1)
  m.sensor_dim = wp.array(mjm.sensor_dim, dtype=wp.int32, ndim=1)
  m.sensor_adr = wp.array(mjm.sensor_adr, dtype=wp.int32, ndim=1)
  m.sensor_cutoff = wp.array(mjm.sensor_cutoff, dtype=wp.float32, ndim=1)
  m.sensor_pos_adr = wp.array(
    np.nonzero(mjm.sensor_needstage == mujoco.mjtStage.mjSTAGE_POS)[0],
    dtype=wp.int32,
    ndim=1,
  )
  m.sensor_vel_adr = wp.array(
    np.nonzero(mjm.sensor_needstage == mujoco.mjtStage.mjSTAGE_VEL)[0],
    dtype=wp.int32,
    ndim=1,
  )
  m.sensor_acc_adr = wp.array(
    np.nonzero(mjm.sensor_needstage == mujoco.mjtStage.mjSTAGE_ACC)[0],
    dtype=wp.int32,
    ndim=1,
  )

  m.sensor_subtree_vel = np.isin(
    mjm.sensor_type,
    [mujoco.mjtSensor.mjSENS_SUBTREELINVEL, mujoco.mjtSensor.mjSENS_SUBTREEANGMOM],
  ).any()
  m.sensor_rne_postconstraint = np.isin(
    mjm.sensor_type,
    [
      mujoco.mjtSensor.mjSENS_ACCELEROMETER,
      mujoco.mjtSensor.mjSENS_FORCE,
      mujoco.mjtSensor.mjSENS_TORQUE,
      mujoco.mjtSensor.mjSENS_FRAMELINACC,
      mujoco.mjtSensor.mjSENS_FRAMEANGACC,
    ],
  ).any()
  return m


def _constraint(
  mjm: mujoco.MjModel, nworld: int, nconmax: int, njmax: int
) -> types.Constraint:
  efc = types.Constraint()

  efc.J = wp.zeros((njmax, mjm.nv), dtype=wp.float32)
  efc.D = wp.zeros((njmax,), dtype=wp.float32)
  efc.pos = wp.zeros((njmax,), dtype=wp.float32)
  efc.aref = wp.zeros((njmax,), dtype=wp.float32)
  efc.frictionloss = wp.zeros((njmax,), dtype=wp.float32)
  efc.force = wp.zeros((njmax,), dtype=wp.float32)
  efc.margin = wp.zeros((njmax,), dtype=wp.float32)
  efc.worldid = wp.zeros((njmax,), dtype=wp.int32)
  efc.id = wp.zeros((njmax,), dtype=wp.int32)

  efc.Jaref = wp.empty(shape=(njmax,), dtype=wp.float32)
  efc.Ma = wp.empty(shape=(nworld, mjm.nv), dtype=wp.float32)
  efc.grad = wp.empty(shape=(nworld, mjm.nv), dtype=wp.float32)
  efc.grad_dot = wp.empty(shape=(nworld,), dtype=wp.float32)
  efc.Mgrad = wp.empty(shape=(nworld, mjm.nv), dtype=wp.float32)
  efc.search = wp.empty(shape=(nworld, mjm.nv), dtype=wp.float32)
  efc.search_dot = wp.empty(shape=(nworld,), dtype=wp.float32)
  efc.gauss = wp.empty(shape=(nworld,), dtype=wp.float32)
  efc.cost = wp.empty(shape=(nworld,), dtype=wp.float32)
  efc.prev_cost = wp.empty(shape=(nworld,), dtype=wp.float32)
  efc.solver_niter = wp.empty(shape=(nworld,), dtype=wp.int32)
  efc.active = wp.empty(shape=(njmax,), dtype=bool)
  efc.gtol = wp.empty(shape=(nworld,), dtype=wp.float32)
  efc.mv = wp.empty(shape=(nworld, mjm.nv), dtype=wp.float32)
  efc.jv = wp.empty(shape=(njmax,), dtype=wp.float32)
  efc.quad = wp.empty(shape=(njmax,), dtype=wp.vec3f)
  efc.quad_gauss = wp.empty(shape=(nworld,), dtype=wp.vec3f)
  efc.h = wp.empty(shape=(nworld, mjm.nv, mjm.nv), dtype=wp.float32)
  efc.alpha = wp.empty(shape=(nworld,), dtype=wp.float32)
  efc.prev_grad = wp.empty(shape=(nworld, mjm.nv), dtype=wp.float32)
  efc.prev_Mgrad = wp.empty(shape=(nworld, mjm.nv), dtype=wp.float32)
  efc.beta = wp.empty(shape=(nworld,), dtype=wp.float32)
  efc.beta_num = wp.empty(shape=(nworld,), dtype=wp.float32)
  efc.beta_den = wp.empty(shape=(nworld,), dtype=wp.float32)
  efc.done = wp.empty(shape=(nworld,), dtype=bool)

  efc.ls_done = wp.zeros(shape=(nworld,), dtype=bool)
  efc.p0 = wp.empty(shape=(nworld,), dtype=wp.vec3)
  efc.lo = wp.empty(shape=(nworld,), dtype=wp.vec3)
  efc.lo_alpha = wp.empty(shape=(nworld,), dtype=wp.float32)
  efc.hi = wp.empty(shape=(nworld,), dtype=wp.vec3)
  efc.hi_alpha = wp.empty(shape=(nworld,), dtype=wp.float32)
  efc.lo_next = wp.empty(shape=(nworld,), dtype=wp.vec3)
  efc.lo_next_alpha = wp.empty(shape=(nworld,), dtype=wp.float32)
  efc.hi_next = wp.empty(shape=(nworld,), dtype=wp.vec3)
  efc.hi_next_alpha = wp.empty(shape=(nworld,), dtype=wp.float32)
  efc.mid = wp.empty(shape=(nworld,), dtype=wp.vec3)
  efc.mid_alpha = wp.empty(shape=(nworld,), dtype=wp.float32)

  efc.cost_candidate = wp.empty(shape=(nworld, mjm.opt.ls_iterations), dtype=wp.float32)
  efc.quad_total_candidate = wp.empty(
    shape=(nworld, mjm.opt.ls_iterations), dtype=wp.vec3f
  )

  # TODO(team): skip allocation if not elliptic?
  efc.u = wp.empty((nconmax, 6), dtype=wp.float32)
  efc.uu = wp.empty((nconmax,), dtype=wp.float32)
  efc.uv = wp.empty((nconmax,), dtype=wp.float32)
  efc.vv = wp.empty((nconmax,), dtype=wp.float32)
  efc.condim = wp.empty((njmax,), dtype=wp.int32)

  return efc


def make_data(
  mjm: mujoco.MjModel, nworld: int = 1, nconmax: int = -1, njmax: int = -1
) -> types.Data:
  d = types.Data()
  d.nworld = nworld

  # TODO(team): move to Model?
  if nconmax == -1:
    # TODO(team): heuristic for nconmax
    nconmax = nworld * 20
  d.nconmax = nconmax
  if njmax == -1:
    # TODO(team): heuristic for njmax
    njmax = nworld * 20 * 6
  d.njmax = njmax

  d.ncon = wp.zeros(1, dtype=wp.int32)
  d.ne = wp.zeros(1, dtype=wp.int32, ndim=1)
  d.ne_connect = wp.zeros(1, dtype=wp.int32, ndim=1)
  d.ne_weld = wp.zeros(1, dtype=wp.int32, ndim=1)
  d.ne_jnt = wp.zeros(1, dtype=wp.int32, ndim=1)
  d.ne_ten = wp.zeros(1, dtype=wp.int32, ndim=1)
  d.nefc = wp.zeros(1, dtype=wp.int32, ndim=1)
  d.ne = wp.zeros(1, dtype=wp.int32)
  d.nf = wp.zeros(1, dtype=wp.int32)
  d.nl = wp.zeros(1, dtype=wp.int32)

  d.time = wp.zeros(nworld, dtype=wp.float32, ndim=1)

  qpos0 = np.tile(mjm.qpos0, (nworld, 1))
  d.qpos = wp.array(qpos0, dtype=wp.float32, ndim=2)
  d.qvel = wp.zeros((nworld, mjm.nv), dtype=wp.float32, ndim=2)
  d.qacc_warmstart = wp.zeros((nworld, mjm.nv), dtype=wp.float32, ndim=2)
  d.qfrc_applied = wp.zeros((nworld, mjm.nv), dtype=wp.float32, ndim=2)
  d.mocap_pos = wp.zeros((nworld, mjm.nmocap), dtype=wp.vec3)
  d.mocap_quat = wp.zeros((nworld, mjm.nmocap), dtype=wp.quat)
  d.qacc = wp.zeros((nworld, mjm.nv), dtype=wp.float32)
  d.xanchor = wp.zeros((nworld, mjm.njnt), dtype=wp.vec3)
  d.xaxis = wp.zeros((nworld, mjm.njnt), dtype=wp.vec3)
  d.xmat = wp.zeros((nworld, mjm.nbody), dtype=wp.mat33)
  d.xpos = wp.zeros((nworld, mjm.nbody), dtype=wp.vec3)
  d.xquat = wp.zeros((nworld, mjm.nbody), dtype=wp.quat)
  d.xipos = wp.zeros((nworld, mjm.nbody), dtype=wp.vec3)
  d.ximat = wp.zeros((nworld, mjm.nbody), dtype=wp.mat33)
  d.subtree_com = wp.zeros((nworld, mjm.nbody), dtype=wp.vec3)
  d.geom_xpos = wp.zeros((nworld, mjm.ngeom), dtype=wp.vec3)
  d.geom_xmat = wp.zeros((nworld, mjm.ngeom), dtype=wp.mat33)
  d.site_xpos = wp.zeros((nworld, mjm.nsite), dtype=wp.vec3)
  d.site_xmat = wp.zeros((nworld, mjm.nsite), dtype=wp.mat33)
  d.cam_xpos = wp.zeros((nworld, mjm.ncam), dtype=wp.vec3)
  d.cam_xmat = wp.zeros((nworld, mjm.ncam), dtype=wp.mat33)
  d.light_xpos = wp.zeros((nworld, mjm.nlight), dtype=wp.vec3)
  d.light_xdir = wp.zeros((nworld, mjm.nlight), dtype=wp.vec3)
  d.cinert = wp.zeros((nworld, mjm.nbody), dtype=types.vec10)
  d.cdof = wp.zeros((nworld, mjm.nv), dtype=wp.spatial_vector)
  d.ctrl = wp.zeros((nworld, mjm.nu), dtype=wp.float32)
  d.ten_velocity = wp.zeros((nworld, mjm.ntendon), dtype=wp.float32)
  d.actuator_velocity = wp.zeros((nworld, mjm.nu), dtype=wp.float32)
  d.actuator_force = wp.zeros((nworld, mjm.nu), dtype=wp.float32)
  d.actuator_length = wp.zeros((nworld, mjm.nu), dtype=wp.float32)
  d.actuator_moment = wp.zeros((nworld, mjm.nu, mjm.nv), dtype=wp.float32)
  d.crb = wp.zeros((nworld, mjm.nbody), dtype=types.vec10)
  if support.is_sparse(mjm):
    d.qM = wp.zeros((nworld, 1, mjm.nM), dtype=wp.float32)
    d.qLD = wp.zeros((nworld, 1, mjm.nM), dtype=wp.float32)
  else:
    d.qM = wp.zeros((nworld, mjm.nv, mjm.nv), dtype=wp.float32)
    d.qLD = wp.zeros((nworld, mjm.nv, mjm.nv), dtype=wp.float32)
  d.act_dot = wp.zeros((nworld, mjm.na), dtype=wp.float32)
  d.act = wp.zeros((nworld, mjm.na), dtype=wp.float32)
  d.qLDiagInv = wp.zeros((nworld, mjm.nv), dtype=wp.float32)
  d.cvel = wp.zeros((nworld, mjm.nbody), dtype=wp.spatial_vector)
  d.cdof_dot = wp.zeros((nworld, mjm.nv), dtype=wp.spatial_vector)
  d.qfrc_bias = wp.zeros((nworld, mjm.nv), dtype=wp.float32)
  d.contact = types.Contact()
  d.contact.dist = wp.zeros((nconmax,), dtype=wp.float32)
  d.contact.pos = wp.zeros((nconmax,), dtype=wp.vec3f)
  d.contact.frame = wp.zeros((nconmax,), dtype=wp.mat33f)
  d.contact.includemargin = wp.zeros((nconmax,), dtype=wp.float32)
  d.contact.friction = wp.zeros((nconmax,), dtype=types.vec5)
  d.contact.solref = wp.zeros((nconmax,), dtype=wp.vec2f)
  d.contact.solreffriction = wp.zeros((nconmax,), dtype=wp.vec2f)
  d.contact.solimp = wp.zeros((nconmax,), dtype=types.vec5)
  d.contact.dim = wp.zeros((nconmax,), dtype=wp.int32)
  d.contact.geom = wp.zeros((nconmax,), dtype=wp.vec2i)
  d.contact.efc_address = wp.zeros((nconmax, np.max(mjm.geom_condim)), dtype=wp.int32)
  d.contact.worldid = wp.zeros((nconmax,), dtype=wp.int32)
  d.efc = _constraint(mjm, d.nworld, d.nconmax, d.njmax)
  d.qfrc_passive = wp.zeros((nworld, mjm.nv), dtype=wp.float32)
  d.subtree_linvel = wp.zeros((nworld, mjm.nbody), dtype=wp.vec3)
  d.subtree_angmom = wp.zeros((nworld, mjm.nbody), dtype=wp.vec3)
  d.subtree_bodyvel = wp.zeros((nworld, mjm.nbody), dtype=wp.spatial_vector)
  d.qfrc_spring = wp.zeros((nworld, mjm.nv), dtype=wp.float32)
  d.qfrc_damper = wp.zeros((nworld, mjm.nv), dtype=wp.float32)
  d.qfrc_gravcomp = wp.zeros((nworld, mjm.nv), dtype=wp.float32)
  d.qfrc_actuator = wp.zeros((nworld, mjm.nv), dtype=wp.float32)
  d.qfrc_smooth = wp.zeros((nworld, mjm.nv), dtype=wp.float32)
  d.qfrc_constraint = wp.zeros((nworld, mjm.nv), dtype=wp.float32)
  d.qacc_smooth = wp.zeros((nworld, mjm.nv), dtype=wp.float32)
  d.xfrc_applied = wp.zeros((nworld, mjm.nbody), dtype=wp.spatial_vector)
  d.eq_active = wp.array(np.tile(mjm.eq_active0, (nworld, 1)), dtype=wp.bool, ndim=2)

  # internal tmp arrays
  d.qfrc_integration = wp.zeros((nworld, mjm.nv), dtype=wp.float32)
  d.qacc_integration = wp.zeros((nworld, mjm.nv), dtype=wp.float32)
  d.qM_integration = wp.zeros_like(d.qM)
  d.qLD_integration = wp.zeros_like(d.qLD)
  d.qLDiagInv_integration = wp.zeros_like(d.qLDiagInv)
  d.act_vel_integration = wp.zeros_like(d.ctrl)
  d.qpos_t0 = wp.zeros((nworld, mjm.nq), dtype=wp.float32)
  d.qvel_t0 = wp.zeros((nworld, mjm.nv), dtype=wp.float32)
  d.act_t0 = wp.zeros((nworld, mjm.na), dtype=wp.float32)
  d.qvel_rk = wp.zeros((nworld, mjm.nv), dtype=wp.float32)
  d.qacc_rk = wp.zeros((nworld, mjm.nv), dtype=wp.float32)
  d.act_dot_rk = wp.zeros((nworld, mjm.na), dtype=wp.float32)

  # sweep-and-prune broadphase
  d.sap_projection_lower = wp.zeros((2 * nworld, mjm.ngeom), dtype=wp.float32)
  d.sap_projection_upper = wp.zeros((nworld, mjm.ngeom), dtype=wp.float32)
  d.sap_sort_index = wp.zeros((2 * nworld, mjm.ngeom), dtype=wp.int32)
  d.sap_range = wp.zeros((nworld, mjm.ngeom), dtype=wp.int32)
  d.sap_cumulative_sum = wp.zeros(nworld * mjm.ngeom, dtype=wp.int32)
  segment_indices_list = [i * mjm.ngeom for i in range(nworld + 1)]
  d.sap_segment_index = wp.array(segment_indices_list, dtype=int)

  # collision driver
  d.collision_pair = wp.empty(nconmax, dtype=wp.vec2i, ndim=1)
  d.collision_pairid = wp.empty(nconmax, dtype=wp.int32, ndim=1)
  d.collision_worldid = wp.empty(nconmax, dtype=wp.int32, ndim=1)
  d.ncollision = wp.zeros(1, dtype=wp.int32, ndim=1)

  # rne_postconstraint
  d.cacc = wp.zeros((nworld, mjm.nbody), dtype=wp.spatial_vector, ndim=2)
  d.cfrc_int = wp.zeros((nworld, mjm.nbody), dtype=wp.spatial_vector, ndim=2)
  d.cfrc_ext = wp.zeros((nworld, mjm.nbody), dtype=wp.spatial_vector, ndim=2)

  # tendon
  d.ten_length = wp.zeros((nworld, mjm.ntendon), dtype=wp.float32, ndim=2)
  d.ten_J = wp.zeros((nworld, mjm.ntendon, mjm.nv), dtype=wp.float32, ndim=3)
  d.ten_wrapadr = wp.zeros((nworld, mjm.ntendon), dtype=wp.int32, ndim=2)
  d.ten_wrapnum = wp.zeros((nworld, mjm.ntendon), dtype=wp.int32, ndim=2)
  d.wrap_obj = wp.zeros((nworld, mjm.nwrap), dtype=wp.vec2i, ndim=2)
  d.wrap_xpos = wp.zeros(
    (nworld, mjm.nwrap), dtype=wp.spatial_vector, ndim=2
  )  # TODO(team): vec6?

  # sensors
  d.sensordata = wp.zeros((nworld, mjm.nsensordata), dtype=wp.float32)

  return d


def put_data(
  mjm: mujoco.MjModel,
  mjd: mujoco.MjData,
  nworld: Optional[int] = None,
  nconmax: Optional[int] = None,
  njmax: Optional[int] = None,
) -> types.Data:
  d = types.Data()

  # TODO(team): confirm that Data is set correctly for solver with elliptic friction cones

  nworld = nworld or 1
  # TODO(team): better heuristic for nconmax
  nconmax = nconmax or max(512, mjd.ncon * nworld)
  # TODO(team): better heuristic for njmax
  njmax = njmax or max(512, mjd.nefc * nworld)

  if nworld < 1:
    raise ValueError("nworld must be >= 1")

  if nconmax < 1:
    raise ValueError("nconmax must be >= 1")

  if njmax < 1:
    raise ValueError("njmax must be >= 1")

  if nworld * mjd.ncon > nconmax:
    raise ValueError(f"nconmax overflow (nconmax must be >= {nworld * mjd.ncon})")

  if nworld * mjd.nefc > njmax:
    raise ValueError(f"njmax overflow (njmax must be >= {nworld * mjd.nefc})")

  d.nworld = nworld
  # TODO(team): move nconmax and njmax to Model?
  d.nconmax = nconmax
  d.njmax = njmax

  d.ncon = wp.array([mjd.ncon * nworld], dtype=wp.int32, ndim=1)
  d.ne = wp.array([mjd.ne * nworld], dtype=wp.int32, ndim=1)
  d.ne_connect = wp.array(
    [3 * np.sum((mjm.eq_type == mujoco.mjtEq.mjEQ_CONNECT) & mjd.eq_active) * nworld],
    dtype=wp.int32,
    ndim=1,
  )
  d.ne_weld = wp.array(
    [6 * np.sum((mjm.eq_type == mujoco.mjtEq.mjEQ_WELD) & mjd.eq_active) * nworld],
    dtype=wp.int32,
    ndim=1,
  )
  d.ne_jnt = wp.array(
    [np.sum((mjm.eq_type == mujoco.mjtEq.mjEQ_JOINT) & mjd.eq_active) * nworld],
    dtype=wp.int32,
    ndim=1,
  )
  d.ne_ten = wp.array(
    [np.sum((mjm.eq_type == mujoco.mjtEq.mjEQ_TENDON) & mjd.eq_active) * nworld],
    dtype=wp.int32,
    ndim=1,
  )
  d.nf = wp.array([mjd.nf * nworld], dtype=wp.int32, ndim=1)
  d.nl = wp.array([mjd.nl * nworld], dtype=wp.int32, ndim=1)
  d.nefc = wp.array([mjd.nefc * nworld], dtype=wp.int32, ndim=1)

  d.time = wp.array(mjd.time * np.ones(nworld), dtype=wp.float32, ndim=1)

  # TODO(erikfrey): would it be better to tile on the gpu?
  def tile(x):
    return np.tile(x, (nworld,) + (1,) * len(x.shape))

  if support.is_sparse(mjm):
    qM = np.expand_dims(mjd.qM, axis=0)
    qLD = np.expand_dims(mjd.qLD, axis=0)
    efc_J = np.zeros((mjd.nefc, mjm.nv))
    mujoco.mju_sparse2dense(
      efc_J, mjd.efc_J, mjd.efc_J_rownnz, mjd.efc_J_rowadr, mjd.efc_J_colind
    )
  else:
    qM = np.zeros((mjm.nv, mjm.nv))
    mujoco.mj_fullM(mjm, qM, mjd.qM)
    qLD = np.linalg.cholesky(qM)
    efc_J = mjd.efc_J.reshape((mjd.nefc, mjm.nv))

  # TODO(taylorhowell): sparse actuator_moment
  actuator_moment = np.zeros((mjm.nu, mjm.nv))
  mujoco.mju_sparse2dense(
    actuator_moment,
    mjd.actuator_moment,
    mjd.moment_rownnz,
    mjd.moment_rowadr,
    mjd.moment_colind,
  )

  d.qpos = wp.array(tile(mjd.qpos), dtype=wp.float32, ndim=2)
  d.qvel = wp.array(tile(mjd.qvel), dtype=wp.float32, ndim=2)
  d.qacc_warmstart = wp.array(tile(mjd.qacc_warmstart), dtype=wp.float32, ndim=2)
  d.qfrc_applied = wp.array(tile(mjd.qfrc_applied), dtype=wp.float32, ndim=2)
  d.mocap_pos = wp.array(tile(mjd.mocap_pos), dtype=wp.vec3, ndim=2)
  d.mocap_quat = wp.array(tile(mjd.mocap_quat), dtype=wp.quat, ndim=2)
  d.qacc = wp.array(tile(mjd.qacc), dtype=wp.float32, ndim=2)
  d.xanchor = wp.array(tile(mjd.xanchor), dtype=wp.vec3, ndim=2)
  d.xaxis = wp.array(tile(mjd.xaxis), dtype=wp.vec3, ndim=2)
  d.xmat = wp.array(tile(mjd.xmat), dtype=wp.mat33, ndim=2)
  d.xpos = wp.array(tile(mjd.xpos), dtype=wp.vec3, ndim=2)
  d.xquat = wp.array(tile(mjd.xquat), dtype=wp.quat, ndim=2)
  d.xipos = wp.array(tile(mjd.xipos), dtype=wp.vec3, ndim=2)
  d.ximat = wp.array(tile(mjd.ximat), dtype=wp.mat33, ndim=2)
  d.subtree_com = wp.array(tile(mjd.subtree_com), dtype=wp.vec3, ndim=2)
  d.geom_xpos = wp.array(tile(mjd.geom_xpos), dtype=wp.vec3, ndim=2)
  d.geom_xmat = wp.array(tile(mjd.geom_xmat), dtype=wp.mat33, ndim=2)
  d.site_xpos = wp.array(tile(mjd.site_xpos), dtype=wp.vec3, ndim=2)
  d.site_xmat = wp.array(tile(mjd.site_xmat), dtype=wp.mat33, ndim=2)
  d.cam_xpos = wp.array(tile(mjd.cam_xpos), dtype=wp.vec3, ndim=2)
  d.cam_xmat = wp.array(tile(mjd.cam_xmat.reshape(-1, 3, 3)), dtype=wp.mat33, ndim=2)
  d.light_xpos = wp.array(tile(mjd.light_xpos), dtype=wp.vec3, ndim=2)
  d.light_xdir = wp.array(tile(mjd.light_xdir), dtype=wp.vec3, ndim=2)
  d.cinert = wp.array(tile(mjd.cinert), dtype=types.vec10, ndim=2)
  d.cdof = wp.array(tile(mjd.cdof), dtype=wp.spatial_vector, ndim=2)
  d.crb = wp.array(tile(mjd.crb), dtype=types.vec10, ndim=2)
  d.qM = wp.array(tile(qM), dtype=wp.float32, ndim=3)
  d.qLD = wp.array(tile(qLD), dtype=wp.float32, ndim=3)
  d.qLDiagInv = wp.array(tile(mjd.qLDiagInv), dtype=wp.float32, ndim=2)
  d.ctrl = wp.array(tile(mjd.ctrl), dtype=wp.float32, ndim=2)
  d.ten_velocity = wp.array(tile(mjd.ten_velocity), dtype=wp.float32, ndim=2)
  d.actuator_velocity = wp.array(tile(mjd.actuator_velocity), dtype=wp.float32, ndim=2)
  d.actuator_force = wp.array(tile(mjd.actuator_force), dtype=wp.float32, ndim=2)
  d.actuator_length = wp.array(tile(mjd.actuator_length), dtype=wp.float32, ndim=2)
  d.actuator_moment = wp.array(tile(actuator_moment), dtype=wp.float32, ndim=3)
  d.cvel = wp.array(tile(mjd.cvel), dtype=wp.spatial_vector, ndim=2)
  d.cdof_dot = wp.array(tile(mjd.cdof_dot), dtype=wp.spatial_vector, ndim=2)
  d.qfrc_bias = wp.array(tile(mjd.qfrc_bias), dtype=wp.float32, ndim=2)
  d.qfrc_passive = wp.array(tile(mjd.qfrc_passive), dtype=wp.float32, ndim=2)
  d.subtree_linvel = wp.array(tile(mjd.subtree_linvel), dtype=wp.vec3, ndim=2)
  d.subtree_angmom = wp.array(tile(mjd.subtree_angmom), dtype=wp.vec3, ndim=2)
  d.subtree_bodyvel = wp.zeros((nworld, mjm.nbody), dtype=wp.spatial_vector)
  d.qfrc_spring = wp.array(tile(mjd.qfrc_spring), dtype=wp.float32, ndim=2)
  d.qfrc_damper = wp.array(tile(mjd.qfrc_damper), dtype=wp.float32, ndim=2)
  d.qfrc_gravcomp = wp.array(tile(mjd.qfrc_gravcomp), dtype=wp.float32, ndim=2)
  d.qfrc_actuator = wp.array(tile(mjd.qfrc_actuator), dtype=wp.float32, ndim=2)
  d.qfrc_smooth = wp.array(tile(mjd.qfrc_smooth), dtype=wp.float32, ndim=2)
  d.qfrc_constraint = wp.array(tile(mjd.qfrc_constraint), dtype=wp.float32, ndim=2)
  d.qacc_smooth = wp.array(tile(mjd.qacc_smooth), dtype=wp.float32, ndim=2)
  d.act = wp.array(tile(mjd.act), dtype=wp.float32, ndim=2)
  d.act_dot = wp.array(tile(mjd.act_dot), dtype=wp.float32, ndim=2)

  nefc = mjd.nefc
  efc_worldid = np.zeros(njmax, dtype=int)

  for i in range(nworld):
    efc_worldid[i * nefc : (i + 1) * nefc] = i

  nefc_fill = njmax - nworld * nefc

  efc_J_fill = np.vstack(
    [np.repeat(efc_J, nworld, axis=0), np.zeros((nefc_fill, mjm.nv))]
  )
  efc_D_fill = np.concatenate(
    [np.repeat(mjd.efc_D, nworld, axis=0), np.zeros(nefc_fill)]
  )
  efc_pos_fill = np.concatenate(
    [np.repeat(mjd.efc_pos, nworld, axis=0), np.zeros(nefc_fill)]
  )
  efc_aref_fill = np.concatenate(
    [np.repeat(mjd.efc_aref, nworld, axis=0), np.zeros(nefc_fill)]
  )
  efc_frictionloss_fill = np.concatenate(
    [np.repeat(mjd.efc_frictionloss, nworld, axis=0), np.zeros(nefc_fill)]
  )
  efc_force_fill = np.concatenate(
    [np.repeat(mjd.efc_force, nworld, axis=0), np.zeros(nefc_fill)]
  )
  efc_margin_fill = np.concatenate(
    [np.repeat(mjd.efc_margin, nworld, axis=0), np.zeros(nefc_fill)]
  )
  efc_id_fill = np.concatenate(
    [np.repeat(mjd.efc_id, nworld, axis=0), np.zeros(nefc_fill)]
  )

  ncon = mjd.ncon
  condim_max = np.max(mjm.geom_condim)
  con_efc_address = np.zeros((nconmax, condim_max), dtype=int)
  for i in range(nworld):
    for j in range(ncon):
      condim = mjd.contact.dim[j]
      for k in range(condim):
        con_efc_address[i * ncon + j, k] = mjd.nefc * i + mjd.contact.efc_address[j] + k

  con_worldid = np.zeros(nconmax, dtype=int)
  for i in range(nworld):
    con_worldid[i * ncon : (i + 1) * ncon] = i

  ncon_fill = nconmax - nworld * ncon

  con_dist_fill = np.concatenate(
    [np.repeat(mjd.contact.dist, nworld, axis=0), np.zeros(ncon_fill)]
  )
  con_pos_fill = np.vstack(
    [np.repeat(mjd.contact.pos, nworld, axis=0), np.zeros((ncon_fill, 3))]
  )
  con_frame_fill = np.vstack(
    [np.repeat(mjd.contact.frame, nworld, axis=0), np.zeros((ncon_fill, 9))]
  )
  con_includemargin_fill = np.concatenate(
    [np.repeat(mjd.contact.includemargin, nworld, axis=0), np.zeros(ncon_fill)]
  )
  con_friction_fill = np.vstack(
    [np.repeat(mjd.contact.friction, nworld, axis=0), np.zeros((ncon_fill, 5))]
  )
  con_solref_fill = np.vstack(
    [np.repeat(mjd.contact.solref, nworld, axis=0), np.zeros((ncon_fill, 2))]
  )
  con_solreffriction_fill = np.vstack(
    [np.repeat(mjd.contact.solreffriction, nworld, axis=0), np.zeros((ncon_fill, 2))]
  )
  con_solimp_fill = np.vstack(
    [np.repeat(mjd.contact.solimp, nworld, axis=0), np.zeros((ncon_fill, 5))]
  )
  con_dim_fill = np.concatenate(
    [np.repeat(mjd.contact.dim, nworld, axis=0), np.zeros(ncon_fill)]
  )
  con_geom_fill = np.vstack(
    [np.repeat(mjd.contact.geom, nworld, axis=0), np.zeros((ncon_fill, 2))]
  )
  con_efc_address_fill = np.vstack([con_efc_address, np.zeros((ncon_fill, condim_max))])

  d.contact.dist = wp.array(con_dist_fill, dtype=wp.float32, ndim=1)
  d.contact.pos = wp.array(con_pos_fill, dtype=wp.vec3f, ndim=1)
  d.contact.frame = wp.array(con_frame_fill, dtype=wp.mat33f, ndim=1)
  d.contact.includemargin = wp.array(con_includemargin_fill, dtype=wp.float32, ndim=1)
  d.contact.friction = wp.array(con_friction_fill, dtype=types.vec5, ndim=1)
  d.contact.solref = wp.array(con_solref_fill, dtype=wp.vec2f, ndim=1)
  d.contact.solreffriction = wp.array(con_solreffriction_fill, dtype=wp.vec2f, ndim=1)
  d.contact.solimp = wp.array(con_solimp_fill, dtype=types.vec5, ndim=1)
  d.contact.dim = wp.array(con_dim_fill, dtype=wp.int32, ndim=1)
  d.contact.geom = wp.array(con_geom_fill, dtype=wp.vec2i, ndim=1)
  d.contact.efc_address = wp.array(con_efc_address_fill, dtype=wp.int32, ndim=2)
  d.contact.worldid = wp.array(con_worldid, dtype=wp.int32, ndim=1)

  d.efc = _constraint(mjm, d.nworld, d.nconmax, d.njmax)
  d.efc.J = wp.array(efc_J_fill, dtype=wp.float32, ndim=2)
  d.efc.D = wp.array(efc_D_fill, dtype=wp.float32, ndim=1)
  d.efc.pos = wp.array(efc_pos_fill, dtype=wp.float32, ndim=1)
  d.efc.aref = wp.array(efc_aref_fill, dtype=wp.float32, ndim=1)
  d.efc.frictionloss = wp.array(efc_frictionloss_fill, dtype=wp.float32, ndim=1)
  d.efc.force = wp.array(efc_force_fill, dtype=wp.float32, ndim=1)
  d.efc.margin = wp.array(efc_margin_fill, dtype=wp.float32, ndim=1)
  d.efc.worldid = wp.from_numpy(efc_worldid, dtype=wp.int32)
  d.efc.id = wp.from_numpy(efc_id_fill, dtype=wp.int32)

  d.xfrc_applied = wp.array(tile(mjd.xfrc_applied), dtype=wp.spatial_vector, ndim=2)
  d.eq_active = wp.array(tile(mjm.eq_active0), dtype=wp.bool, ndim=2)

  # internal tmp arrays
  d.qfrc_integration = wp.zeros((nworld, mjm.nv), dtype=wp.float32)
  d.qacc_integration = wp.zeros((nworld, mjm.nv), dtype=wp.float32)
  d.qM_integration = wp.zeros_like(d.qM)
  d.qLD_integration = wp.zeros_like(d.qLD)
  d.qLDiagInv_integration = wp.zeros_like(d.qLDiagInv)
  d.act_vel_integration = wp.zeros_like(d.ctrl)
  d.qpos_t0 = wp.zeros((nworld, mjm.nq), dtype=wp.float32)
  d.qvel_t0 = wp.zeros((nworld, mjm.nv), dtype=wp.float32)
  d.act_t0 = wp.zeros((nworld, mjm.na), dtype=wp.float32)
  d.qvel_rk = wp.zeros((nworld, mjm.nv), dtype=wp.float32)
  d.qacc_rk = wp.zeros((nworld, mjm.nv), dtype=wp.float32)
  d.act_dot_rk = wp.zeros((nworld, mjm.na), dtype=wp.float32)

  # broadphase sweep and prune
  d.sap_projection_lower = wp.zeros((2 * nworld, mjm.ngeom), dtype=wp.float32)
  d.sap_projection_upper = wp.zeros((nworld, mjm.ngeom), dtype=wp.float32)
  d.sap_sort_index = wp.zeros((2 * nworld, mjm.ngeom), dtype=wp.int32)
  d.sap_range = wp.zeros((nworld, mjm.ngeom), dtype=wp.int32)
  d.sap_cumulative_sum = wp.zeros(nworld * mjm.ngeom, dtype=wp.int32)
  d.sap_segment_index = wp.array([i * mjm.ngeom for i in range(nworld + 1)], dtype=int)

  # collision driver
  d.collision_pair = wp.empty(nconmax, dtype=wp.vec2i, ndim=1)
  d.collision_pairid = wp.empty(nconmax, dtype=wp.int32, ndim=1)
  d.collision_worldid = wp.empty(nconmax, dtype=wp.int32, ndim=1)
  d.ncollision = wp.zeros(1, dtype=wp.int32, ndim=1)

  # rne_postconstraint
  d.cacc = wp.array(tile(mjd.cacc), dtype=wp.spatial_vector, ndim=2)
  d.cfrc_int = wp.array(tile(mjd.cfrc_int), dtype=wp.spatial_vector, ndim=2)
  d.cfrc_ext = wp.array(tile(mjd.cfrc_ext), dtype=wp.spatial_vector, ndim=2)

  # tendon
  d.ten_length = wp.array(tile(mjd.ten_length), dtype=wp.float32, ndim=2)

  if support.is_sparse(mjm) and mjm.ntendon:
    ten_J = np.zeros((mjm.ntendon, mjm.nv))
    mujoco.mju_sparse2dense(
      ten_J,
      mjd.ten_J.reshape(-1),
      mjd.ten_J_rownnz,
      mjd.ten_J_rowadr,
      mjd.ten_J_colind.reshape(-1),
    )
  else:
    ten_J = mjd.ten_J.reshape((mjm.ntendon, mjm.nv))

  d.ten_J = wp.array(tile(ten_J), dtype=wp.float32, ndim=3)

  d.ten_wrapadr = wp.array(tile(mjd.ten_wrapadr), dtype=wp.int32, ndim=2)
  d.ten_wrapnum = wp.array(tile(mjd.ten_wrapnum), dtype=wp.int32, ndim=2)
  d.wrap_obj = wp.array(tile(mjd.wrap_obj), dtype=wp.vec2i, ndim=2)
  d.wrap_xpos = wp.array(
    tile(mjd.wrap_xpos), dtype=wp.spatial_vector, ndim=2
  )  # TODO(team): vec6?

  # sensors
  d.sensordata = wp.array(tile(mjd.sensordata), dtype=wp.float32, ndim=2)

  return d


def get_data_into(
  result: mujoco.MjData,
  mjm: mujoco.MjModel,
  d: types.Data,
):
  """Gets Data from a device into an existing mujoco.MjData."""
  if d.nworld > 1:
    raise NotImplementedError("only nworld == 1 supported for now")

  ncon = d.ncon.numpy()[0]
  nefc = d.nefc.numpy()[0]

  if ncon != result.ncon or nefc != result.nefc:
    mujoco._functions._realloc_con_efc(result, ncon=ncon, nefc=nefc)

  result.time = d.time.numpy()[0]
  result.ne = d.ne.numpy()[0]
  result.qpos[:] = d.qpos.numpy()[0]
  result.qvel[:] = d.qvel.numpy()[0]
  result.qacc_warmstart = d.qacc_warmstart.numpy()[0]
  result.qfrc_applied = d.qfrc_applied.numpy()[0]
  result.mocap_pos = d.mocap_pos.numpy()[0]
  result.mocap_quat = d.mocap_quat.numpy()[0]
  result.qacc = d.qacc.numpy()[0]
  result.xanchor = d.xanchor.numpy()[0]
  result.xaxis = d.xaxis.numpy()[0]
  result.xmat = d.xmat.numpy().reshape((-1, 9))
  result.xpos = d.xpos.numpy()[0]
  result.xquat = d.xquat.numpy()[0]
  result.xipos = d.xipos.numpy()[0]
  result.ximat = d.ximat.numpy().reshape((-1, 9))
  result.subtree_com = d.subtree_com.numpy()[0]
  result.geom_xpos = d.geom_xpos.numpy()[0]
  result.geom_xmat = d.geom_xmat.numpy().reshape((-1, 9))
  result.site_xpos = d.site_xpos.numpy()[0]
  result.site_xmat = d.site_xmat.numpy().reshape((-1, 9))
  result.cam_xpos = d.cam_xpos.numpy()[0]
  result.cam_xmat = d.cam_xmat.numpy().reshape((-1, 9))
  result.light_xpos = d.light_xpos.numpy()[0]
  result.light_xdir = d.light_xdir.numpy()[0]
  result.cinert = d.cinert.numpy()[0]
  result.cdof = d.cdof.numpy()[0]
  result.crb = d.crb.numpy()[0]
  result.qLDiagInv = d.qLDiagInv.numpy()[0]
  result.ctrl = d.ctrl.numpy()[0]
  result.ten_velocity = d.ten_velocity.numpy()[0]
  result.actuator_velocity = d.actuator_velocity.numpy()[0]
  result.actuator_force = d.actuator_force.numpy()[0]
  result.actuator_length = d.actuator_length.numpy()[0]
  mujoco.mju_dense2sparse(
    result.actuator_moment,
    d.actuator_moment.numpy()[0],
    result.moment_rownnz,
    result.moment_rowadr,
    result.moment_colind,
  )
  result.cvel = d.cvel.numpy()[0]
  result.cdof_dot = d.cdof_dot.numpy()[0]
  result.qfrc_bias = d.qfrc_bias.numpy()[0]
  result.qfrc_passive = d.qfrc_passive.numpy()[0]
  result.subtree_linvel = d.subtree_linvel.numpy()[0]
  result.subtree_angmom = d.subtree_angmom.numpy()[0]
  result.qfrc_spring = d.qfrc_spring.numpy()[0]
  result.qfrc_damper = d.qfrc_damper.numpy()[0]
  result.qfrc_gravcomp = d.qfrc_gravcomp.numpy()[0]
  result.qfrc_actuator = d.qfrc_actuator.numpy()[0]
  result.qfrc_smooth = d.qfrc_smooth.numpy()[0]
  result.qfrc_constraint = d.qfrc_constraint.numpy()[0]
  result.qacc_smooth = d.qacc_smooth.numpy()[0]
  result.act = d.act.numpy()[0]
  result.act_dot = d.act_dot.numpy()[0]

  result.contact.dist[:] = d.contact.dist.numpy()[:ncon]
  result.contact.pos[:] = d.contact.pos.numpy()[:ncon]
  result.contact.frame[:] = d.contact.frame.numpy()[:ncon].reshape((-1, 9))
  result.contact.includemargin[:] = d.contact.includemargin.numpy()[:ncon]
  result.contact.friction[:] = d.contact.friction.numpy()[:ncon]
  result.contact.solref[:] = d.contact.solref.numpy()[:ncon]
  result.contact.solreffriction[:] = d.contact.solreffriction.numpy()[:ncon]
  result.contact.solimp[:] = d.contact.solimp.numpy()[:ncon]
  result.contact.dim[:] = d.contact.dim.numpy()[:ncon]
  result.contact.efc_address[:] = d.contact.efc_address.numpy()[:ncon, 0]

  if support.is_sparse(mjm):
    result.qM[:] = d.qM.numpy()[0, 0]
    result.qLD[:] = d.qLD.numpy()[0, 0]
    # TODO(team): set efc_J after fix to _realloc_con_efc lands
    # efc_J = d.efc_J.numpy()[0, :nefc]
    # mujoco.mju_dense2sparse(
    #   result.efc_J, efc_J, result.efc_J_rownnz, result.efc_J_rowadr, result.efc_J_colind
    # )
  else:
    qM = d.qM.numpy()
    adr = 0
    for i in range(mjm.nv):
      j = i
      while j >= 0:
        result.qM[adr] = qM[0, i, j]
        j = mjm.dof_parentid[j]
        adr += 1
    mujoco.mj_factorM(mjm, result)
    # TODO(team): set efc_J after fix to _realloc_con_efc lands
    # if nefc > 0:
    #   result.efc_J[:nefc * mjm.nv] = d.efc_J.numpy()[:nefc].flatten()
  result.xfrc_applied[:] = d.xfrc_applied.numpy()[0]
  result.eq_active[:] = d.eq_active.numpy()[0]

  result.efc_D[:] = d.efc.D.numpy()[:nefc]
  result.efc_pos[:] = d.efc.pos.numpy()[:nefc]
  result.efc_aref[:] = d.efc.aref.numpy()[:nefc]
  result.efc_force[:] = d.efc.force.numpy()[:nefc]
  result.efc_margin[:] = d.efc.margin.numpy()[:nefc]

  result.cacc[:] = d.cacc.numpy()[0]
  result.cfrc_int[:] = d.cfrc_int.numpy()[0]
  result.cfrc_ext[:] = d.cfrc_ext.numpy()[0]

  # TODO: other efc_ fields, anything else missing

  # tendon
  result.ten_length[:] = d.ten_length.numpy()[0]
  result.ten_J[:] = d.ten_J.numpy()[0]
  result.ten_wrapadr[:] = d.ten_wrapadr.numpy()[0]
  result.ten_wrapnum[:] = d.ten_wrapnum.numpy()[0]
  result.wrap_obj[:] = d.wrap_obj.numpy()[0]
  result.wrap_xpos[:] = d.wrap_xpos.numpy()[0]

  # sensors
  result.sensordata[:] = d.sensordata.numpy()<|MERGE_RESOLUTION|>--- conflicted
+++ resolved
@@ -304,10 +304,6 @@
     # how many actuators for each tree
     tile_corners = [i for i in range(mjm.nv) if mjm.dof_parentid[i] == -1]
     tree_id = mjm.dof_treeid[tile_corners]
-<<<<<<< HEAD
-    num_trees = int(np.max(tree_id)) if len(tree_id) > 0 else 0
-    tree = mjm.body_treeid[mjm.jnt_bodyid[mjm.actuator_trnid[:, 0]]]
-=======
     num_trees = int(np.max(tree_id))
     bodyid = []
     for i in range(mjm.nu):
@@ -332,7 +328,6 @@
         raise NotImplementedError(f"Transmission type {trntype} not implemented.")
 
     tree = mjm.body_treeid[np.array(bodyid, dtype=int)]
->>>>>>> 9ef35af2
     counts, ids = np.histogram(tree, bins=np.arange(0, num_trees + 2))
     acts_per_tree = dict(zip([int(i) for i in ids], [int(i) for i in counts]))
 
