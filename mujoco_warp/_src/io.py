--- conflicted
+++ resolved
@@ -412,9 +412,8 @@
     or np.any(mjm.actuator_gaintype == types.GainType.AFFINE.value)
   )
 
-<<<<<<< HEAD
   m.condim_max = np.max(mjm.geom_condim)
-=======
+  
   # tendon
   m.tendon_adr = wp.array(mjm.tendon_adr, dtype=wp.int32, ndim=1)
   m.tendon_num = wp.array(mjm.tendon_num, dtype=wp.int32, ndim=1)
@@ -460,7 +459,6 @@
     dtype=wp.int32,
     ndim=1,
   )
->>>>>>> 66b415b1
 
   return m
 
@@ -810,27 +808,14 @@
   ncon = mjd.ncon
   condim_max = np.max(mjm.geom_condim)
   con_efc_address = np.zeros((nconmax, condim_max), dtype=int)
-<<<<<<< HEAD
-=======
   for i in range(nworld):
     for j in range(ncon):
       condim = mjd.contact.dim[j]
       for k in range(condim):
         con_efc_address[i * ncon + j, k] = mjd.nefc * i + mjd.contact.efc_address[j] + k
->>>>>>> 66b415b1
 
   con_worldid = np.zeros(nconmax, dtype=int)
   for i in range(nworld):
-<<<<<<< HEAD
-    for j in range(ncon):
-      condim = mjd.contact.dim[j]
-      for k in range(condim):
-        con_efc_address[ncon * i + j, k] = mjd.nefc * i + mjd.contact.efc_address[j] + k
-
-  con_worldid = np.zeros(nconmax, dtype=int)
-  for i in range(nworld):
-=======
->>>>>>> 66b415b1
     con_worldid[i * ncon : (i + 1) * ncon] = i
 
   ncon_fill = nconmax - nworld * ncon
