--- conflicted
+++ resolved
@@ -721,7 +721,6 @@
   """Model definition and parameters.
 
   Attributes:
-<<<<<<< HEAD
     nq: number of generalized coordinates
     nv: number of degrees of freedom
     nu: number of actuators/controls
@@ -745,42 +744,13 @@
     nmeshvert: number of vertices for all meshes
     nmeshface: number of faces for all meshes
     nmeshgraph: number of ints in mesh auxiliary data
+    nmeshpoly: number of polygons in all meshes
+    nmeshpolyvert: number of vertices in all polygons
+    nmeshpolymap: number of polygons in vertex map
     nlsp: number of step sizes for parallel linsearch
     npair: number of predefined geom pairs
     nhfield: number of heightfields
     nhfielddata: size of elevation data
-=======
-    nq: number of generalized coordinates = dim              ()
-    nv: number of degrees of freedom = dim                   ()
-    nu: number of actuators/controls = dim                   ()
-    na: number of activation states = dim                    ()
-    nbody: number of bodies                                  ()
-    njnt: number of joints                                   ()
-    ngeom: number of geoms                                   ()
-    nsite: number of sites                                   ()
-    ncam: number of cameras                                  ()
-    nlight: number of lights                                 ()
-    nexclude: number of excluded geom pairs                  ()
-    neq: number of equality constraints                      ()
-    nmocap: number of mocap bodies                           ()
-    ngravcomp: number of bodies with nonzero gravcomp        ()
-    nM: number of non-zeros in sparse inertia matrix         ()
-    nC: number of non-zeros in sparse reduced dof-dof matrix ()
-    ntendon: number of tendons                               ()
-    nwrap: number of wrap objects in all tendon paths        ()
-    nsensor: number of sensors                               ()
-    nsensordata: number of elements in sensor data vector    ()
-    nmeshvert: number of vertices for all meshes             ()
-    nmeshface: number of faces for all meshes                ()
-    nmeshgraph: number of ints in mesh auxiliary data        ()
-    nmeshpoly: number of polygons in all meshes              ()
-    nmeshpolyvert: number of vertices in all polygons        ()
-    nmeshpolymap: number of polygons in vertex map           ()
-    nlsp: number of step sizes for parallel linsearch        ()
-    npair: number of predefined geom pairs                   ()
-    nhfield: number of heightfields                          ()
-    nhfielddata: size of elevation data                      ()
->>>>>>> d6072f78
     opt: physics options
     stat: model statistics
     qpos0: qpos values at default pose                       (nworld, nq)
