# Copyright 2025 The Newton Developers
#
# Licensed under the Apache License, Version 2.0 (the "License");
# you may not use this file except in compliance with the License.
# You may obtain a copy of the License at
#
#     http://www.apache.org/licenses/LICENSE-2.0
#
# Unless required by applicable law or agreed to in writing, software
# distributed under the License is distributed on an "AS IS" BASIS,
# WITHOUT WARRANTIES OR CONDITIONS OF ANY KIND, either express or implied.
# See the License for the specific language governing permissions and
# limitations under the License.
# ==============================================================================
import dataclasses
import enum

import mujoco
import warp as wp

MJ_MINVAL = mujoco.mjMINVAL
MJ_MAXVAL = mujoco.mjMAXVAL
MJ_MINIMP = mujoco.mjMINIMP  # minimum constraint impedance
MJ_MAXIMP = mujoco.mjMAXIMP  # maximum constraint impedance
MJ_MAXCONPAIR = mujoco.mjMAXCONPAIR


# TODO(team): add check that all wp.launch_tiled 'block_dim' settings are configurable
@dataclasses.dataclass
class BlockDim:
  """
  Block dimension 'block_dim' settings for wp.launch_tiled.

  TODO(team): experimental and may be removed
  """

  # collision_box
  box_box: int = 32
  # collision_driver
  segmented_sort: int = 128
  # derivative
  qderiv_actuator_passive_actuation: int = 64
  qderiv_actuator_passive_no_actuation: int = 256
  # forward
  euler_dense: int = 32
  actuator_velocity_sparse: int = 32
  actuator_velocity_dense: int = 32
  tendon_velocity: int = 32
  qfrc_actuator: int = 32
  # ray
  ray: int = 64
  # sensor
  energy_vel_kinetic: int = 32
  # smooth
  cholesky_factorize: int = 32
  cholesky_solve: int = 32
  cholesky_factorize_solve: int = 32
  # solver
  update_gradient_cholesky: int = 32
  # support
  mul_m_dense: int = 32


class CamLightType(enum.IntEnum):
  """Type of camera light.

  Members:
    FIXED: pos and rot fixed in body
    TRACK: pos tracks body, rot fixed in global
    TRACKCOM: pos tracks subtree com, rot fixed in body
    TARGETBODY: pos fixed in body, rot tracks target body
    TARGETBODYCOM: pos fixed in body, rot tracks target subtree com
  """

  FIXED = mujoco.mjtCamLight.mjCAMLIGHT_FIXED
  TRACK = mujoco.mjtCamLight.mjCAMLIGHT_TRACK
  TRACKCOM = mujoco.mjtCamLight.mjCAMLIGHT_TRACKCOM
  TARGETBODY = mujoco.mjtCamLight.mjCAMLIGHT_TARGETBODY
  TARGETBODYCOM = mujoco.mjtCamLight.mjCAMLIGHT_TARGETBODYCOM


class DataType(enum.IntFlag):
  """Sensor data types.

  Members:
    REAL: real values, no constraints
    POSITIVE: positive values, 0 or negative: inactive
  """

  REAL = mujoco.mjtDataType.mjDATATYPE_REAL
  POSITIVE = mujoco.mjtDataType.mjDATATYPE_POSITIVE
  # unsupported: AXIS, QUATERNION


class DisableBit(enum.IntFlag):
  """Disable default feature bitflags.

  Members:
    CONSTRAINT:   entire constraint solver
    EQUALITY:     equality constraints
    FRICTIONLOSS: joint and tendon frictionloss constraints
    LIMIT:        joint and tendon limit constraints
    CONTACT:      contact constraints
    PASSIVE:      passive forces
    GRAVITY:      gravitational forces
    CLAMPCTRL:    clamp control to specified range
    ACTUATION:    apply actuation forces
    REFSAFE:      integrator safety: make ref[0]>=2*timestep
    EULERDAMP:    implicit damping for Euler integration
    FILTERPARENT: disable collisions between parent and child bodies
    SENSOR: sensors
  """

  CONSTRAINT = mujoco.mjtDisableBit.mjDSBL_CONSTRAINT
  EQUALITY = mujoco.mjtDisableBit.mjDSBL_EQUALITY
  FRICTIONLOSS = mujoco.mjtDisableBit.mjDSBL_FRICTIONLOSS
  LIMIT = mujoco.mjtDisableBit.mjDSBL_LIMIT
  CONTACT = mujoco.mjtDisableBit.mjDSBL_CONTACT
  PASSIVE = mujoco.mjtDisableBit.mjDSBL_PASSIVE
  GRAVITY = mujoco.mjtDisableBit.mjDSBL_GRAVITY
  CLAMPCTRL = mujoco.mjtDisableBit.mjDSBL_CLAMPCTRL
  ACTUATION = mujoco.mjtDisableBit.mjDSBL_ACTUATION
  REFSAFE = mujoco.mjtDisableBit.mjDSBL_REFSAFE
  EULERDAMP = mujoco.mjtDisableBit.mjDSBL_EULERDAMP
  FILTERPARENT = mujoco.mjtDisableBit.mjDSBL_FILTERPARENT
  SENSOR = mujoco.mjtDisableBit.mjDSBL_SENSOR
  # unsupported: MIDPHASE, WARMSTART


class EnableBit(enum.IntFlag):
  """Enable optional feature bitflags.

  Members:
    ENERGY: energy computation
    INVDISCRETE: discrete-time inverse dynamics
  """

  ENERGY = mujoco.mjtEnableBit.mjENBL_ENERGY
  INVDISCRETE = mujoco.mjtEnableBit.mjENBL_INVDISCRETE
  # unsupported: OVERRIDE, FWDINV, MULTICCD, ISLAND


class TrnType(enum.IntEnum):
  """Type of actuator transmission.

  Members:
    JOINT: force on joint
    JOINTINPARENT: force on joint, expressed in parent frame
    SLIDERCRANK: force via slider-crank linkage
    TENDON: force on tendon
    BODY: adhesion force on body's geoms
    SITE: force on site
  """

  JOINT = mujoco.mjtTrn.mjTRN_JOINT
  JOINTINPARENT = mujoco.mjtTrn.mjTRN_JOINTINPARENT
  SLIDERCRANK = mujoco.mjtTrn.mjTRN_SLIDERCRANK
  TENDON = mujoco.mjtTrn.mjTRN_TENDON
  BODY = mujoco.mjtTrn.mjTRN_BODY
  SITE = mujoco.mjtTrn.mjTRN_SITE


class DynType(enum.IntEnum):
  """Type of actuator dynamics.

  Members:
    NONE: no internal dynamics; ctrl specifies force
    INTEGRATOR: integrator: da/dt = u
    FILTER: linear filter: da/dt = (u-a) / tau
    FILTEREXACT: linear filter: da/dt = (u-a) / tau, with exact integration
    MUSCLE: piece-wise linear filter with two time constants
  """

  NONE = mujoco.mjtDyn.mjDYN_NONE
  INTEGRATOR = mujoco.mjtDyn.mjDYN_INTEGRATOR
  FILTER = mujoco.mjtDyn.mjDYN_FILTER
  FILTEREXACT = mujoco.mjtDyn.mjDYN_FILTEREXACT
  MUSCLE = mujoco.mjtDyn.mjDYN_MUSCLE
  # unsupported: USER


class GainType(enum.IntEnum):
  """Type of actuator gain.

  Members:
    FIXED: fixed gain
    AFFINE: const + kp*length + kv*velocity
    MUSCLE: muscle FLV curve computed by muscle_gain
  """

  FIXED = mujoco.mjtGain.mjGAIN_FIXED
  AFFINE = mujoco.mjtGain.mjGAIN_AFFINE
  MUSCLE = mujoco.mjtGain.mjGAIN_MUSCLE
  # unsupported: USER


class BiasType(enum.IntEnum):
  """Type of actuator bias.

  Members:
    NONE: no bias
    AFFINE: const + kp*length + kv*velocity
    MUSCLE: muscle passive force computed by muscle_bias
  """

  NONE = mujoco.mjtBias.mjBIAS_NONE
  AFFINE = mujoco.mjtBias.mjBIAS_AFFINE
  MUSCLE = mujoco.mjtBias.mjBIAS_MUSCLE
  # unsupported: USER


class JointType(enum.IntEnum):
  """Type of degree of freedom.

  Members:
    FREE:  global position and orientation (quat)       (7,)
    BALL:  orientation (quat) relative to parent        (4,)
    SLIDE: sliding distance along body-fixed axis       (1,)
    HINGE: rotation angle (rad) around body-fixed axis  (1,)
  """

  FREE = mujoco.mjtJoint.mjJNT_FREE
  BALL = mujoco.mjtJoint.mjJNT_BALL
  SLIDE = mujoco.mjtJoint.mjJNT_SLIDE
  HINGE = mujoco.mjtJoint.mjJNT_HINGE

  def dof_width(self) -> int:
    return {0: 6, 1: 3, 2: 1, 3: 1}[self.value]

  def qpos_width(self) -> int:
    return {0: 7, 1: 4, 2: 1, 3: 1}[self.value]


class ConeType(enum.IntEnum):
  """Type of friction cone.

  Members:
    PYRAMIDAL: pyramidal
    ELLIPTIC: elliptic
  """

  PYRAMIDAL = mujoco.mjtCone.mjCONE_PYRAMIDAL
  ELLIPTIC = mujoco.mjtCone.mjCONE_ELLIPTIC


class IntegratorType(enum.IntEnum):
  """Integrator mode.

  Members:
    EULER: semi-implicit Euler
    RK4: 4th-order Runge Kutta
    IMPLICITFAST: implicit in velocity, no rne derivative
  """

  EULER = mujoco.mjtIntegrator.mjINT_EULER
  RK4 = mujoco.mjtIntegrator.mjINT_RK4
  IMPLICITFAST = mujoco.mjtIntegrator.mjINT_IMPLICITFAST
  # unsupported: IMPLICIT


class GeomType(enum.IntEnum):
  """Type of geometry.

  Members:
    PLANE: plane
    HFIELD: heightfield
    SPHERE: sphere
    CAPSULE: capsule
    ELLIPSOID: ellipsoid
    CYLINDER: cylinder
    BOX: box
    MESH: mesh
  """

  PLANE = mujoco.mjtGeom.mjGEOM_PLANE
  HFIELD = mujoco.mjtGeom.mjGEOM_HFIELD
  SPHERE = mujoco.mjtGeom.mjGEOM_SPHERE
  CAPSULE = mujoco.mjtGeom.mjGEOM_CAPSULE
  ELLIPSOID = mujoco.mjtGeom.mjGEOM_ELLIPSOID
  CYLINDER = mujoco.mjtGeom.mjGEOM_CYLINDER
  BOX = mujoco.mjtGeom.mjGEOM_BOX
  MESH = mujoco.mjtGeom.mjGEOM_MESH
  SDF = mujoco.mjtGeom.mjGEOM_SDF
  # unsupported: NGEOMTYPES, ARROW*, LINE, SKIN, LABEL, NONE


class SolverType(enum.IntEnum):
  """Constraint solver algorithm.

  Members:
    CG: Conjugate gradient (primal)
    NEWTON: Newton (primal)
  """

  CG = mujoco.mjtSolver.mjSOL_CG
  NEWTON = mujoco.mjtSolver.mjSOL_NEWTON
  # unsupported: PGS


class ConstraintType(enum.IntEnum):
  """Type of constraint.

  Members:
    EQUALITY: equality constraint
    FRICTION_DOF: dof friction
    FRICTION_TENDON: tendon friction
    LIMIT_JOINT: joint limit
    LIMIT_TENDON: tendon limit
    CONTACT_FRICTIONLESS: frictionless contact
    CONTACT_PYRAMIDAL: frictional contact, pyramidal friction cone
    CONTACT_ELLIPTIC: frictional contact, elliptic friction cone
  """

  EQUALITY = mujoco.mjtConstraint.mjCNSTR_EQUALITY
  FRICTION_DOF = mujoco.mjtConstraint.mjCNSTR_FRICTION_DOF
  FRICTION_TENDON = mujoco.mjtConstraint.mjCNSTR_FRICTION_TENDON
  LIMIT_JOINT = mujoco.mjtConstraint.mjCNSTR_LIMIT_JOINT
  LIMIT_TENDON = mujoco.mjtConstraint.mjCNSTR_LIMIT_TENDON
  CONTACT_FRICTIONLESS = mujoco.mjtConstraint.mjCNSTR_CONTACT_FRICTIONLESS
  CONTACT_PYRAMIDAL = mujoco.mjtConstraint.mjCNSTR_CONTACT_PYRAMIDAL
  CONTACT_ELLIPTIC = mujoco.mjtConstraint.mjCNSTR_CONTACT_ELLIPTIC


class SensorType(enum.IntEnum):
  """Type of sensor.

  Members:
    MAGNETOMETER: magnetometer
    CAMPROJECTION: camera projection
    RANGEFINDER: scalar distance to nearest geom or site along z-axis
    JOINTPOS: joint position
    TENDONPOS: scalar tendon position
    ACTUATORPOS: actuator position
    BALLQUAT: ball joint orientation
    JOINTLIMITPOS: joint limit distance-margin
    TENDONLIMITPOS: tendon limit distance-margin
    FRAMEPOS: frame position
    FRAMEXAXIS: frame x-axis
    FRAMEYAXIS: frame y-axis
    FRAMEZAXIS: frame z-axis
    FRAMEQUAT: frame orientation, represented as quaternion
    SUBTREECOM: subtree center of mass
    E_POTENTIAL: potential energy
    E_KINETIC: kinetic energy
    CLOCK: simulation time
    VELOCIMETER: 3D linear velocity, in local frame
    GYRO: 3D angular velocity, in local frame
    JOINTVEL: joint velocity
    TENDONVEL: scalar tendon velocity
    ACTUATORVEL: actuator velocity
    BALLANGVEL: ball joint angular velocity
    JOINTLIMITVEL: joint limit velocity
    TENDONLIMITVEL: tendon limit velocity
    FRAMELINVEL: 3D linear velocity
    FRAMEANGVEL: 3D angular velocity
    SUBTREELINVEL: subtree linear velocity
    SUBTREEANGMOM: subtree angular momentum
    TOUCH: scalar contact normal forces summed over sensor zone
    ACCELEROMETER: accelerometer
    FORCE: force
    TORQUE: torque
    ACTUATORFRC: scalar actuator force, measured at the joint
    TENDONACTFRC: scalar actuator force, measured at the tendon
    JOINTACTFRC: scalar actuator force, measured at the joint
    JOINTLIMITFRC: joint limit force
    TENDONLIMITFRC: tendon limit force
    FRAMELINACC: 3D linear acceleration
    FRAMEANGACC: 3D angular acceleration
  """

  MAGNETOMETER = mujoco.mjtSensor.mjSENS_MAGNETOMETER
  CAMPROJECTION = mujoco.mjtSensor.mjSENS_CAMPROJECTION
  RANGEFINDER = mujoco.mjtSensor.mjSENS_RANGEFINDER
  JOINTPOS = mujoco.mjtSensor.mjSENS_JOINTPOS
  TENDONPOS = mujoco.mjtSensor.mjSENS_TENDONPOS
  ACTUATORPOS = mujoco.mjtSensor.mjSENS_ACTUATORPOS
  BALLQUAT = mujoco.mjtSensor.mjSENS_BALLQUAT
  JOINTLIMITPOS = mujoco.mjtSensor.mjSENS_JOINTLIMITPOS
  TENDONLIMITPOS = mujoco.mjtSensor.mjSENS_TENDONLIMITPOS
  FRAMEPOS = mujoco.mjtSensor.mjSENS_FRAMEPOS
  FRAMEXAXIS = mujoco.mjtSensor.mjSENS_FRAMEXAXIS
  FRAMEYAXIS = mujoco.mjtSensor.mjSENS_FRAMEYAXIS
  FRAMEZAXIS = mujoco.mjtSensor.mjSENS_FRAMEZAXIS
  FRAMEQUAT = mujoco.mjtSensor.mjSENS_FRAMEQUAT
  SUBTREECOM = mujoco.mjtSensor.mjSENS_SUBTREECOM
  E_POTENTIAL = mujoco.mjtSensor.mjSENS_E_POTENTIAL
  E_KINETIC = mujoco.mjtSensor.mjSENS_E_KINETIC
  CLOCK = mujoco.mjtSensor.mjSENS_CLOCK
  VELOCIMETER = mujoco.mjtSensor.mjSENS_VELOCIMETER
  GYRO = mujoco.mjtSensor.mjSENS_GYRO
  JOINTVEL = mujoco.mjtSensor.mjSENS_JOINTVEL
  TENDONVEL = mujoco.mjtSensor.mjSENS_TENDONVEL
  ACTUATORVEL = mujoco.mjtSensor.mjSENS_ACTUATORVEL
  BALLANGVEL = mujoco.mjtSensor.mjSENS_BALLANGVEL
  JOINTLIMITVEL = mujoco.mjtSensor.mjSENS_JOINTLIMITVEL
  TENDONLIMITVEL = mujoco.mjtSensor.mjSENS_TENDONLIMITVEL
  FRAMELINVEL = mujoco.mjtSensor.mjSENS_FRAMELINVEL
  FRAMEANGVEL = mujoco.mjtSensor.mjSENS_FRAMEANGVEL
  SUBTREELINVEL = mujoco.mjtSensor.mjSENS_SUBTREELINVEL
  SUBTREEANGMOM = mujoco.mjtSensor.mjSENS_SUBTREEANGMOM
  TOUCH = mujoco.mjtSensor.mjSENS_TOUCH
  ACCELEROMETER = mujoco.mjtSensor.mjSENS_ACCELEROMETER
  FORCE = mujoco.mjtSensor.mjSENS_FORCE
  TORQUE = mujoco.mjtSensor.mjSENS_TORQUE
  ACTUATORFRC = mujoco.mjtSensor.mjSENS_ACTUATORFRC
  TENDONACTFRC = mujoco.mjtSensor.mjSENS_TENDONACTFRC
  JOINTACTFRC = mujoco.mjtSensor.mjSENS_JOINTACTFRC
  JOINTLIMITFRC = mujoco.mjtSensor.mjSENS_JOINTLIMITFRC
  TENDONLIMITFRC = mujoco.mjtSensor.mjSENS_TENDONLIMITFRC
  FRAMELINACC = mujoco.mjtSensor.mjSENS_FRAMELINACC
  FRAMEANGACC = mujoco.mjtSensor.mjSENS_FRAMEANGACC


class ObjType(enum.IntEnum):
  """Type of object.

  Members:
    UNKNOWN: unknown object type
    BODY: body
    XBODY: body, used to access regular frame instead of i-frame
    GEOM: geom
    SITE: site
    CAMERA: camera
  """

  UNKNOWN = mujoco.mjtObj.mjOBJ_UNKNOWN
  BODY = mujoco.mjtObj.mjOBJ_BODY
  XBODY = mujoco.mjtObj.mjOBJ_XBODY
  GEOM = mujoco.mjtObj.mjOBJ_GEOM
  SITE = mujoco.mjtObj.mjOBJ_SITE
  CAMERA = mujoco.mjtObj.mjOBJ_CAMERA


class EqType(enum.IntEnum):
  """Type of equality constraint.

  Members:
    CONNECT: connect two bodies at a point (ball joint)
    JOINT: couple the values of two scalar joints with cubic
    WELD: fix relative position and orientation of two bodies
  """

  CONNECT = mujoco.mjtEq.mjEQ_CONNECT
  WELD = mujoco.mjtEq.mjEQ_WELD
  JOINT = mujoco.mjtEq.mjEQ_JOINT
  TENDON = mujoco.mjtEq.mjEQ_TENDON
  # unsupported: FLEX, DISTANCE


class WrapType(enum.IntEnum):
  """Type of tendon wrapping object.

  Members:
    JOINT: constant moment arm
    PULLEY: pulley used to split tendon
    SITE: pass through site
    SPHERE: wrap around sphere
    CYLINDER: wrap around (infinite) cylinder
  """

  JOINT = mujoco.mjtWrap.mjWRAP_JOINT
  PULLEY = mujoco.mjtWrap.mjWRAP_PULLEY
  SITE = mujoco.mjtWrap.mjWRAP_SITE
  SPHERE = mujoco.mjtWrap.mjWRAP_SPHERE
  CYLINDER = mujoco.mjtWrap.mjWRAP_CYLINDER


class vec5f(wp.types.vector(length=5, dtype=float)):
  pass


class vec6f(wp.types.vector(length=6, dtype=float)):
  pass


class vec10f(wp.types.vector(length=10, dtype=float)):
  pass


class vec11f(wp.types.vector(length=11, dtype=float)):
  pass


vec5 = vec5f
vec6 = vec6f
vec10 = vec10f
vec11 = vec11f


class BroadphaseType(enum.IntEnum):
  """Type of broadphase algorithm.

  Attributes:
     NXN: Broad phase checking all pairs
     SAP_TILE: Sweep and prune broad phase using tile sort
     SAP_SEGMENTED: Sweep and prune broad phase using segment sort
  """

  NXN = 0
  SAP_TILE = 1
  SAP_SEGMENTED = 2


@dataclasses.dataclass
class Option:
  """Physics options.

  Attributes:
    timestep: simulation timestep
    impratio: ratio of friction-to-normal contact impedance
    tolerance: main solver tolerance
    ls_tolerance: CG/Newton linesearch tolerance
    gravity: gravitational acceleration
    magnetic: global magnetic flux
    integrator: integration mode (mjtIntegrator)
    cone: type of friction cone (mjtCone)
    solver: solver algorithm (mjtSolver)
    iterations: number of main solver iterations
    ls_iterations: maximum number of CG/Newton linesearch iterations
    disableflags: bit flags for disabling standard features
    enableflags: bit flags for enabling optional features
    is_sparse: whether to use sparse representations
    gjk_iterations: number of Gjk iterations in the convex narrowphase
    epa_iterations: number of Epa iterations in the convex narrowphase
    epa_exact_neg_distance: calculate distances for non-intersecting convex geoms
    depth_extension: distance past which closest point is not calculated for convex geoms
    ls_parallel: evaluate engine solver step sizes in parallel
    wind: wind (for lift, drag, and viscosity)
    has_fluid: True if wind, density, or viscosity are non-zero at put_model time
    density: density of medium
    viscosity: viscosity of medium
    broadphase: broadphase type, 0: nxn, 1: sap_tile, 2: sap_segmented
    graph_conditional: flag to use cuda graph conditional, should be False when JAX is used
    sdf_initpoints: number of starting points for gradient descent
    sdf_iterations: max number of iterations for gradient descent
  """

  timestep: wp.array(dtype=float)
  impratio: float
  tolerance: float
  ls_tolerance: float
  gravity: wp.array(dtype=wp.vec3)
  magnetic: wp.array(dtype=wp.vec3)
  integrator: int
  cone: int
  solver: int
  iterations: int
  ls_iterations: int
  disableflags: int
  enableflags: int
  is_sparse: bool
  gjk_iterations: int  # warp only
  epa_iterations: int  # warp only
  epa_exact_neg_distance: bool  # warp only
  depth_extension: float  # warp only
  ls_parallel: bool
  wind: wp.array(dtype=wp.vec3)
  has_fluid: bool
  density: float
  viscosity: float
  broadphase: int
  graph_conditional: bool  # warp only
  sdf_initpoints: int
  sdf_iterations: int


@dataclasses.dataclass
class Statistic:
  """Model statistics (in qpos0).

  Attributes:
    meaninertia: mean diagonal inertia
  """

  meaninertia: float


@dataclasses.dataclass
class Constraint:
  """Constraint data.

  Attributes:
    worldid: world id                                 (njmax,)
    type: constraint type (mjtConstraint)             (njmax,)
    id: id of object of specific type                 (njmax,)
    J: constraint Jacobian                            (njmax, nv)
    pos: constraint position (equality, contact)      (njmax,)
    margin: inclusion margin (contact)                (njmax,)
    D: constraint mass                                (njmax,)
    vel: velocity in constraint space: J*qvel         (njmax,)
    aref: reference pseudo-acceleration               (njmax,)
    frictionloss: frictionloss (friction)             (njmax,)
    force: constraint force in constraint space       (njmax,)
    Jaref: Jac*qacc - aref                            (njmax,)
    Ma: M*qacc                                        (nworld, nv)
    grad: gradient of master cost                     (nworld, nv)
    grad_dot: dot(grad, grad)                         (nworld,)
    Mgrad: M / grad                                   (nworld, nv)
    search: linesearch vector                         (nworld, nv)
    search_dot: dot(search, search)                   (nworld,)
    gauss: gauss Cost                                 (nworld,)
    cost: constraint + Gauss cost                     (nworld,)
    prev_cost: cost from previous iter                (nworld,)
    active: active (quadratic) constraints            (njmax,)
    gtol: linesearch termination tolerance            (nworld,)
    mv: qM @ search                                   (nworld, nv)
    jv: efc_J @ search                                (njmax,)
    quad: quadratic cost coefficients                 (njmax, 3)
    quad_gauss: quadratic cost gauss coefficients     (nworld, 3)
    h: cone hessian                                   (nworld, nv, nv)
    alpha: line search step size                      (nworld,)
    prev_grad: previous grad                          (nworld, nv)
    prev_Mgrad: previous Mgrad                        (nworld, nv)
    beta: polak-ribiere beta                          (nworld,)
    beta_num: numerator of beta                       (nworld,)
    beta_den: denominator of beta                     (nworld,)
    done: solver done                                 (nworld,)
    ls_done: linesearch done                          (nworld,)
    p0: initial point                                 (nworld, 3)
    lo: low point bounding the line search interval   (nworld, 3)
    lo_alpha: alpha for low point                     (nworld,)
    hi: high point bounding the line search interval  (nworld, 3)
    hi_alpha: alpha for high point                    (nworld,)
    lo_next: next low point                           (nworld, 3)
    lo_next_alpha: alpha for next low point           (nworld,)
    hi_next: next high point                          (nworld, 3)
    hi_next_alpha: alpha for next high point          (nworld,)
    mid: loss at mid_alpha                            (nworld, 3)
    mid_alpha: midpoint between lo_alpha and hi_alpha (nworld,)
    cost_candidate: costs associated with step sizes  (nworld, nlsp)
    quad_total_candidate: quad_total for step sizes   (nworld, nlsp, 3)
    u: friction cone (normal and tangents)            (nconmax, 6)
    uu: elliptic cone variables                       (nconmax,)
    uv: elliptic cone variables                       (nconmax,)
    vv: elliptic cone variables                       (nconmax,)
    condim: if contact: condim, else: -1              (njmax,)
  """

  worldid: wp.array(dtype=int)
  type: wp.array(dtype=int)
  id: wp.array(dtype=int)
  J: wp.array2d(dtype=float)
  pos: wp.array(dtype=float)
  margin: wp.array(dtype=float)
  D: wp.array(dtype=float)
  vel: wp.array(dtype=float)
  aref: wp.array(dtype=float)
  frictionloss: wp.array(dtype=float)
  force: wp.array(dtype=float)
  Jaref: wp.array(dtype=float)
  Ma: wp.array2d(dtype=float)
  grad: wp.array2d(dtype=float)
  cholesky_L_tmp: wp.array3d(dtype=float)
  cholesky_y_tmp: wp.array2d(dtype=float)
  grad_dot: wp.array(dtype=float)
  Mgrad: wp.array2d(dtype=float)
  search: wp.array2d(dtype=float)
  search_dot: wp.array(dtype=float)
  gauss: wp.array(dtype=float)
  cost: wp.array(dtype=float)
  prev_cost: wp.array(dtype=float)
  active: wp.array(dtype=bool)
  gtol: wp.array(dtype=float)
  mv: wp.array2d(dtype=float)
  jv: wp.array(dtype=float)
  quad: wp.array(dtype=wp.vec3)
  quad_gauss: wp.array(dtype=wp.vec3)
  h: wp.array3d(dtype=float)
  alpha: wp.array(dtype=float)
  prev_grad: wp.array2d(dtype=float)
  prev_Mgrad: wp.array2d(dtype=float)
  beta: wp.array(dtype=float)
  beta_num: wp.array(dtype=float)
  beta_den: wp.array(dtype=float)
  done: wp.array(dtype=bool)
  # linesearch
  ls_done: wp.array(dtype=bool)
  p0: wp.array(dtype=wp.vec3)
  lo: wp.array(dtype=wp.vec3)
  lo_alpha: wp.array(dtype=float)
  hi: wp.array(dtype=wp.vec3)
  hi_alpha: wp.array(dtype=float)
  lo_next: wp.array(dtype=wp.vec3)
  lo_next_alpha: wp.array(dtype=float)
  hi_next: wp.array(dtype=wp.vec3)
  hi_next_alpha: wp.array(dtype=float)
  mid: wp.array(dtype=wp.vec3)
  mid_alpha: wp.array(dtype=float)
  cost_candidate: wp.array2d(dtype=float)
  quad_total_candidate: wp.array2d(dtype=wp.vec3)
  # elliptic cone
  u: wp.array(dtype=vec6)
  uu: wp.array(dtype=float)
  uv: wp.array(dtype=float)
  vv: wp.array(dtype=float)
  condim: wp.array(dtype=int)


@dataclasses.dataclass
class TileSet:
  """Tiling configuration for decomposible block diagonal matrix.

  For non-square, non-block-diagonal tiles, use two tilesets.

  Attributes:
    adr: address of each tile in the set
    size: size of all the tiles in this set
  """

  adr: wp.array(dtype=int)
  size: int


# TODO(team): make Model/Data fields sort order match mujoco


@dataclasses.dataclass
class Model:
  """Model definition and parameters.

  Attributes:
    nq: number of generalized coordinates = dim              ()
    nv: number of degrees of freedom = dim                   ()
    nu: number of actuators/controls = dim                   ()
    na: number of activation states = dim                    ()
    nbody: number of bodies                                  ()
    njnt: number of joints                                   ()
    ngeom: number of geoms                                   ()
    nsite: number of sites                                   ()
    ncam: number of cameras                                  ()
    nlight: number of lights                                 ()
    nexclude: number of excluded geom pairs                  ()
    neq: number of equality constraints                      ()
    nmocap: number of mocap bodies                           ()
    ngravcomp: number of bodies with nonzero gravcomp        ()
    nM: number of non-zeros in sparse inertia matrix         ()
    nC: number of non-zeros in sparse reduced dof-dof matrix ()
    ntendon: number of tendons                               ()
    nwrap: number of wrap objects in all tendon paths        ()
    nsensor: number of sensors                               ()
    nsensordata: number of elements in sensor data vector    ()
    nmeshvert: number of vertices for all meshes             ()
    nmeshface: number of faces for all meshes                ()
    nmeshgraph: number of ints in mesh auxiliary data        ()
    nlsp: number of step sizes for parallel linsearch        ()
    npair: number of predefined geom pairs                   ()
    nhfield: number of heightfields                          ()
    nhfielddata: size of elevation data                      ()
    opt: physics options
    stat: model statistics
    qpos0: qpos values at default pose                       (nworld, nq)
    qpos_spring: reference pose for springs                  (nworld, nq)
    qM_fullm_i: sparse mass matrix addressing
    qM_fullm_j: sparse mass matrix addressing
    qM_mulm_i: sparse mass matrix addressing
    qM_mulm_j: sparse mass matrix addressing
    qM_madr_ij: sparse mass matrix addressing
    qLD_update_tree: dof tree ordering for qLD updates
    qLD_update_treeadr: index of each dof tree level
    M_rownnz: number of non-zeros in each row of qM             (nv,)
    M_rowadr: index of each row in qM                           (nv,)
    M_colind: column indices of non-zeros in qM                 (nM,)
    mapM2M: index mapping from M (legacy) to M (CSR)            (nC)
    qM_tiles: tiling configuration
    body_tree: list of body ids by tree level
    body_parentid: id of body's parent                       (nbody,)
    body_rootid: id of root above body                       (nbody,)
    body_weldid: id of body that this body is welded to      (nbody,)
    body_mocapid: id of mocap data; -1: none                 (nbody,)
    body_jntnum: number of joints for this body              (nbody,)
    body_jntadr: start addr of joints; -1: no joints         (nbody,)
    body_dofnum: number of motion degrees of freedom         (nbody,)
    body_dofadr: start addr of dofs; -1: no dofs             (nbody,)
    body_geomnum: number of geoms                            (nbody,)
    body_geomadr: start addr of geoms; -1: no geoms          (nbody,)
    body_pos: position offset rel. to parent body            (nworld, nbody, 3)
    body_quat: orientation offset rel. to parent body        (nworld, nbody, 4)
    body_ipos: local position of center of mass              (nworld, nbody, 3)
    body_iquat: local orientation of inertia ellipsoid       (nworld, nbody, 4)
    body_mass: mass                                          (nworld, nbody,)
    body_subtreemass: mass of subtree starting at this body  (nworld, nbody,)
    subtree_mass: mass of subtree                            (nworld, nbody,)
    body_inertia: diagonal inertia in ipos/iquat frame       (nworld, nbody, 3)
    body_invweight0: mean inv inert in qpos0 (trn, rot)      (nworld, nbody, 2)
    body_contype: OR over all geom contypes                  (nbody,)
    body_conaffinity: OR over all geom conaffinities         (nbody,)
    body_gravcomp: antigravity force, units of body weight   (nworld, nbody)
    jnt_type: type of joint (mjtJoint)                       (njnt,)
    jnt_qposadr: start addr in 'qpos' for joint's data       (njnt,)
    jnt_dofadr: start addr in 'qvel' for joint's data        (njnt,)
    jnt_bodyid: id of joint's body                           (njnt,)
    jnt_limited: does joint have limits                      (njnt,)
    jnt_actfrclimited: does joint have actuator force limits (njnt,)
    jnt_solref: constraint solver reference: limit           (nworld, njnt, mjNREF)
    jnt_solimp: constraint solver impedance: limit           (nworld, njnt, mjNIMP)
    jnt_pos: local anchor position                           (nworld, njnt, 3)
    jnt_axis: local joint axis                               (nworld, njnt, 3)
    jnt_stiffness: stiffness coefficient                     (nworld, njnt)
    jnt_range: joint limits                                  (nworld, njnt, 2)
    jnt_actfrcrange: range of total actuator force           (nworld, njnt, 2)
    jnt_margin: min distance for limit detection             (nworld, njnt)
    jnt_limited_slide_hinge_adr: limited/slide/hinge jntadr
    jnt_limited_ball_adr: limited/ball jntadr
    jnt_actgravcomp: is gravcomp force applied via actuators (njnt,)
    dof_bodyid: id of dof's body                             (nv,)
    dof_jntid: id of dof's joint                             (nv,)
    dof_parentid: id of dof's parent; -1: none               (nv,)
    dof_Madr: dof address in M-diagonal                      (nv,)
    dof_armature: dof armature inertia/mass                  (nworld, nv)
    dof_damping: damping coefficient                         (nworld, nv)
    dof_invweight0: diag. inverse inertia in qpos0           (nworld, nv)
    dof_frictionloss: dof friction loss                      (nworld, nv)
    dof_solimp: constraint solver impedance: frictionloss    (nworld, nv, NIMP)
    dof_solref: constraint solver reference: frictionloss    (nworld, nv, NREF)
    dof_tri_row: np.tril_indices                             (mjm.nv)[0]
    dof_tri_col: np.tril_indices                             (mjm.nv)[1]
    geom_type: geometric type (mjtGeom)                      (ngeom,)
    geom_contype: geom contact type                          (ngeom,)
    geom_conaffinity: geom contact affinity                  (ngeom,)
    geom_condim: contact dimensionality (1, 3, 4, 6)         (ngeom,)
    geom_bodyid: id of geom's body                           (ngeom,)
    geom_dataid: id of geom's mesh/hfield; -1: none          (ngeom,)
    geom_group: geom group inclusion/exclusion mask          (ngeom,)
    geom_matid: material id for rendering                    (nworld, ngeom,)
    geom_priority: geom contact priority                     (ngeom,)
    geom_solmix: mixing coef for solref/imp in geom pair     (nworld, ngeom,)
    geom_solref: constraint solver reference: contact        (nworld, ngeom, mjNREF)
    geom_solimp: constraint solver impedance: contact        (nworld, ngeom, mjNIMP)
    geom_size: geom-specific size parameters                 (ngeom, 3)
    geom_aabb: bounding box, (center, size)                  (ngeom, 6)
    geom_rbound: radius of bounding sphere                   (nworld, ngeom,)
    geom_pos: local position offset rel. to body             (nworld, ngeom, 3)
    geom_quat: local orientation offset rel. to body         (nworld, ngeom, 4)
    geom_friction: friction for (slide, spin, roll)          (nworld, ngeom, 3)
    geom_margin: detect contact if dist<margin               (nworld, ngeom,)
    geom_gap: include in solver if dist<margin-gap           (nworld, ngeom,)
    geom_rgba: rgba when material is omitted                 (nworld, ngeom, 4)
    hfield_adr: start address in hfield_data                 (nhfield,)
    hfield_nrow: number of rows in grid                      (nhfield,)
    hfield_ncol: number of columns in grid                   (nhfield,)
    hfield_size: (x, y, z_top, z_bottom)                     (nhfield, 4)
    hfield_data: elevation data                              (nhfielddata,)
    site_type: geom type for rendering (mjtGeom)             (nsite,)
    site_bodyid: id of site's body                           (nsite,)
    site_pos: local position offset rel. to body             (nworld, nsite, 3)
    site_quat: local orientation offset rel. to body         (nworld, nsite, 4)
    cam_mode: camera tracking mode (mjtCamLight)             (ncam,)
    cam_bodyid: id of camera's body                          (ncam,)
    cam_targetbodyid: id of targeted body; -1: none          (ncam,)
    cam_pos: position rel. to body frame                     (nworld, ncam, 3)
    cam_quat: orientation rel. to body frame                 (nworld, ncam, 4)
    cam_poscom0: global position rel. to sub-com in qpos0    (nworld, ncam, 3)
    cam_pos0: global position rel. to body in qpos0          (nworld, ncam, 3)
    cam_mat0: global orientation in qpos0                    (nworld, ncam, 3, 3)
    cam_fovy: y field-of-view (ortho ? len : deg)            (ncam,)
    cam_resolution: resolution: pixels [width, height]       (ncam, 2)
    cam_sensorsize: sensor size: length [width, height]      (ncam, 2)
    cam_intrinsic: [focal length; principal point]           (ncam, 4)
    light_mode: light tracking mode (mjtCamLight)            (nlight,)
    light_bodyid: id of light's body                         (nlight,)
    light_targetbodyid: id of targeted body; -1: none        (nlight,)
    light_pos: position rel. to body frame                   (nworld, nlight, 3)
    light_dir: direction rel. to body frame                  (nworld, nlight, 3)
    light_poscom0: global position rel. to sub-com in qpos0  (nworld, nlight, 3)
    light_pos0: global position rel. to body in qpos0        (nworld, nlight, 3)
    light_dir0: global direction in qpos0                    (nlight, 3)
    mesh_vertadr: first vertex address                       (nmesh,)
    mesh_vertnum: number of vertices                         (nmesh,)
    mesh_vert: vertex positions for all meshes               (nmeshvert, 3)
    mesh_faceadr: first face address                         (nmesh,)
    mesh_face: face indices for all meshes                   (nface, 3)
    mesh_graphadr: graph data address; -1: no graph          (nmesh, 1)
    mesh_graph: convex graph data                            (nmeshgraph, 1)
    eq_type: constraint type (mjtEq)                         (neq,)
    eq_obj1id: id of object 1                                (neq,)
    eq_obj2id: id of object 2                                (neq,)
    eq_objtype: type of both objects (mjtObj)                (neq,)
    eq_active0: initial enable/disable constraint state      (neq,)
    eq_solref: constraint solver reference                   (nworld, neq, mjNREF)
    eq_solimp: constraint solver impedance                   (nworld, neq, mjNIMP)
    eq_data: numeric data for constraint                     (nworld, neq, mjNEQDATA)
    eq_connect_adr: eq_* addresses of type `CONNECT`
    eq_wld_adr: eq_* addresses of type `WELD`
    eq_jnt_adr: eq_* addresses of type `JOINT`
    eq_ten_adr: eq_* addresses of type `TENDON`              (<=neq,)
    actuator_moment_tiles_nv: tiling configuration
    actuator_moment_tiles_nu: tiling configuration
    actuator_affine_bias_gain: affine bias/gain present
    actuator_trntype: transmission type (mjtTrn)             (nu,)
    actuator_dyntype: dynamics type (mjtDyn)                 (nu,)
    actuator_gaintype: gain type (mjtGain)                   (nu,)
    actuator_biastype: bias type (mjtBias)                   (nu,)
    actuator_trnid: transmission id: joint, tendon, site     (nu, 2)
    actuator_actadr: first activation address; -1: stateless (nu,)
    actuator_actnum: number of activation variables          (nu,)
    actuator_ctrllimited: is control limited                 (nu,)
    actuator_forcelimited: is force limited                  (nu,)
    actuator_actlimited: is activation limited               (nu,)
    actuator_dynprm: dynamics parameters                     (nworld, nu, mjNDYN)
    actuator_gainprm: gain parameters                        (nworld, nu, mjNGAIN)
    actuator_biasprm: bias parameters                        (nworld, nu, mjNBIAS)
    actuator_ctrlrange: range of controls                    (nworld, nu, 2)
    actuator_forcerange: range of forces                     (nworld, nu, 2)
    actuator_actrange: range of activations                  (nworld, nu, 2)
    actuator_gear: scale length and transmitted force        (nworld, nu, 6)
    actuator_cranklength: crank length for slider-crank      (nu,)
    actuator_acc0: acceleration from unit force in qpos0     (nu,)
    actuator_lengthrange: feasible actuator length range     (nu, 2)
    nxn_geom_pair: valid collision pair geom ids             (<= ngeom * (ngeom - 1) // 2,)
    nxn_pairid: predefined pair id, -1 if not predefined     (<= ngeom * (ngeom - 1) // 2,)
    pair_dim: contact dimensionality                         (npair,)
    pair_geom1: id of geom1                                  (npair,)
    pair_geom2: id of geom2                                  (npair,)
    pair_solref: solver reference: contact normal            (nworld, npair, mjNREF)
    pair_solreffriction: solver reference: contact friction  (nworld, npair, mjNREF)
    pair_solimp: solver impedance: contact                   (nworld, npair, mjNIMP)
    pair_margin: detect contact if dist<margin               (nworld, npair,)
    pair_gap: include in solver if dist<margin-gap           (nworld, npair,)
    pair_friction: tangent1, 2, spin, roll1, 2               (nworld, npair, 5)
    exclude_signature: body1 << 16 + body2                   (nexclude,)
    condim_max: maximum condim for geoms
    tendon_adr: address of first object in tendon's path     (ntendon,)
    tendon_num: number of objects in tendon's path           (ntendon,)
    tendon_limited: does tendon have length limits           (ntendon,)
    tendon_limited_adr: addresses for limited tendons        (<=ntendon,)
    tendon_actfrclimited: does ten have actuator force limit (ntendon,)
    tendon_solref_lim: constraint solver reference: limit    (nworld, ntendon, mjNREF)
    tendon_solimp_lim: constraint solver impedance: limit    (nworld, ntendon, mjNIMP)
    tendon_solref_fri: constraint solver reference: friction (nworld, ntendon, mjNREF)
    tendon_solimp_fri: constraint solver impedance: friction (nworld, ntendon, mjNIMP)
    tendon_range: tendon length limits                       (nworld, ntendon, 2)
    tendon_actfrcrange: range of total actuator force        (nworld, ntendon, 2)
    tendon_margin: min distance for limit detection          (nworld, ntendon,)
    tendon_stiffness: stiffness coefficient                  (nworld, ntendon,)
    tendon_damping: damping coefficient                      (nworld, ntendon,)
    tendon_armature: inertia associated with tendon velocity (nworld, ntendon,)
    tendon_frictionloss: loss due to friction                (nworld, ntendon,)
    tendon_lengthspring: spring resting length range         (nworld, ntendon, 2)
    tendon_length0: tendon length in qpos0                   (nworld, ntendon,)
    tendon_invweight0: inv. weight in qpos0                  (nworld, ntendon,)
    wrap_objid: object id: geom, site, joint                 (nwrap,)
    wrap_prm: divisor, joint coef, or site id                (nwrap,)
    wrap_type: wrap object type (mjtWrap)                    (nwrap,)
    tendon_jnt_adr: joint tendon address                     (<=nwrap,)
    tendon_site_pair_adr: site pair tendon address           (<=nwrap,)
    tendon_geom_adr: geom tendon address                     (<=nwrap,)
    ten_wrapadr_site: wrap object starting address for sites (ntendon,)
    ten_wrapnum_site: number of site wrap objects per tendon (ntendon,)
    wrap_jnt_adr: addresses for joint tendon wrap object     (<=nwrap,)
    wrap_site_adr: addresses for site tendon wrap object     (<=nwrap,)
    wrap_site_pair_adr: first address for site wrap pair     (<=nwrap,)
    wrap_geom_adr: addresses for geom tendon wrap object     (<=nwrap,)
    wrap_pulley_scale: pulley scaling                        (nwrap,)
    sensor_type: sensor type (mjtSensor)                     (nsensor,)
    sensor_datatype: numeric data type (mjtDataType)         (nsensor,)
    sensor_objtype: type of sensorized object (mjtObj)       (nsensor,)
    sensor_objid: id of sensorized object                    (nsensor,)
    sensor_reftype: type of reference frame (mjtObj)         (nsensor,)
    sensor_refid: id of reference frame; -1: global frame    (nsensor,)
    sensor_dim: number of scalar outputs                     (nsensor,)
    sensor_adr: address in sensor array                      (nsensor,)
    sensor_cutoff: cutoff for real and positive; 0: ignore   (nsensor,)
    sensor_pos_adr: addresses for position sensors           (<=nsensor,)
    sensor_limitpos_adr: address for limit position sensors  (<=nsensor,)
    sensor_vel_adr: addresses for velocity sensors           (<=nsensor,)
                    (excluding limit velocity sensors)
    sensor_limitvel_adr: address for limit velocity sensors  (<=nsensor,)
    sensor_acc_adr: addresses for acceleration sensors       (<=nsensor,)
    sensor_rangefinder_adr: addresses for rangefinder sensors(<=nsensor,)
    rangefinder_sensor_adr: map sensor id to rangefinder id  (<=nsensor,)
                    (excluding touch sensors)
                    (excluding limit force sensors)
    sensor_touch_adr: addresses for touch sensors            (<=nsensor,)
    sensor_limitfrc_adr: address for limit force sensors     (<=nsensor,)
    sensor_e_potential: evaluate energy_pos
    sensor_e_kinetic: evaluate energy_vel
    sensor_tendonactfrc_adr: address for tendonactfrc sensor (<=nsensor,)
    sensor_subtree_vel: evaluate subtree_vel
    sensor_rne_postconstraint: evaluate rne_postconstraint
    sensor_rangefinder_bodyid: bodyid for rangefinder        (nrangefinder,)
    plugin: globally registered plugin slot number           (nplugin,)
    plugin_attr: config attributes of geom plugin            (nplugin, 3)
    geom_plugin_index: geom index in plugin array            (ngeom, )
    mocap_bodyid: id of body for mocap                       (nmocap,)
    mat_rgba: rgba                                           (nworld, nmat, 4)
    actuator_trntype_body_adr: addresses for actuators       (<=nu,)
                               with body transmission
    geompair2hfgeompair: geom pair to geom pair with         (ngeom * (ngeom - 1) // 2,)
                         height field mapping
    block_dim: BlockDim
  """

  nq: int
  nv: int
  nu: int
  na: int
  nbody: int
  njnt: int
  ngeom: int
  nsite: int
  ncam: int
  nlight: int
  nflex: int
  nflexvert: int
  nflexedge: int
  nflexelem: int
  nflexelemdata: int
  nexclude: int
  neq: int
  nmocap: int
  ngravcomp: int
  nM: int
  nC: int
  ntendon: int
  nwrap: int
  nsensor: int
  nsensordata: int
  nmeshvert: int
  nmeshface: int
  nmeshgraph: int
  nlsp: int  # warp only
  npair: int
  nhfield: int
  nhfielddata: int
  opt: Option
  stat: Statistic
  qpos0: wp.array2d(dtype=float)
  qpos_spring: wp.array2d(dtype=float)
  qM_fullm_i: wp.array(dtype=int)  # warp only
  qM_fullm_j: wp.array(dtype=int)  # warp only
  qM_mulm_i: wp.array(dtype=int)  # warp only
  qM_mulm_j: wp.array(dtype=int)  # warp only
  qM_madr_ij: wp.array(dtype=int)  # warp only
  qLD_updates: tuple[wp.array(dtype=wp.vec3i), ...]  # warp only
  M_rownnz: wp.array(dtype=int)
  M_rowadr: wp.array(dtype=int)
  M_colind: wp.array(dtype=int)
  mapM2M: wp.array(dtype=int)
  qM_tiles: tuple[TileSet, ...]
  body_tree: tuple[wp.array(dtype=int), ...]
  body_parentid: wp.array(dtype=int)
  body_rootid: wp.array(dtype=int)
  body_weldid: wp.array(dtype=int)
  body_mocapid: wp.array(dtype=int)
  body_jntnum: wp.array(dtype=int)
  body_jntadr: wp.array(dtype=int)
  body_dofnum: wp.array(dtype=int)
  body_dofadr: wp.array(dtype=int)
  body_geomnum: wp.array(dtype=int)
  body_geomadr: wp.array(dtype=int)
  body_pos: wp.array2d(dtype=wp.vec3)
  body_quat: wp.array2d(dtype=wp.quat)
  body_ipos: wp.array2d(dtype=wp.vec3)
  body_iquat: wp.array2d(dtype=wp.quat)
  body_mass: wp.array2d(dtype=float)
  body_subtreemass: wp.array2d(dtype=float)
  subtree_mass: wp.array2d(dtype=float)
  body_inertia: wp.array2d(dtype=wp.vec3)
  body_invweight0: wp.array2d(dtype=wp.vec2)
  body_contype: wp.array(dtype=int)
  body_conaffinity: wp.array(dtype=int)
  body_gravcomp: wp.array2d(dtype=float)
  jnt_type: wp.array(dtype=int)
  jnt_qposadr: wp.array(dtype=int)
  jnt_dofadr: wp.array(dtype=int)
  jnt_bodyid: wp.array(dtype=int)
  jnt_limited: wp.array(dtype=int)
  jnt_actfrclimited: wp.array(dtype=bool)
  jnt_solref: wp.array2d(dtype=wp.vec2)
  jnt_solimp: wp.array2d(dtype=vec5)
  jnt_pos: wp.array2d(dtype=wp.vec3)
  jnt_axis: wp.array2d(dtype=wp.vec3)
  jnt_stiffness: wp.array2d(dtype=float)
  jnt_range: wp.array2d(dtype=wp.vec2)
  jnt_actfrcrange: wp.array2d(dtype=wp.vec2)
  jnt_margin: wp.array2d(dtype=float)
  jnt_limited_slide_hinge_adr: wp.array(dtype=int)  # warp only
  jnt_limited_ball_adr: wp.array(dtype=int)  # warp only
  jnt_actgravcomp: wp.array(dtype=int)
  dof_bodyid: wp.array(dtype=int)
  dof_jntid: wp.array(dtype=int)
  dof_parentid: wp.array(dtype=int)
  dof_Madr: wp.array(dtype=int)
  dof_armature: wp.array2d(dtype=float)
  dof_damping: wp.array2d(dtype=float)
  dof_invweight0: wp.array2d(dtype=float)
  dof_frictionloss: wp.array2d(dtype=float)
  dof_solimp: wp.array2d(dtype=vec5)
  dof_solref: wp.array2d(dtype=wp.vec2)
  dof_tri_row: wp.array(dtype=int)  # warp only
  dof_tri_col: wp.array(dtype=int)  # warp only
  geom_type: wp.array(dtype=int)
  geom_contype: wp.array(dtype=int)
  geom_conaffinity: wp.array(dtype=int)
  geom_condim: wp.array(dtype=int)
  geom_bodyid: wp.array(dtype=int)
  geom_dataid: wp.array(dtype=int)
  geom_group: wp.array(dtype=int)
  geom_matid: wp.array2d(dtype=int)
  geom_priority: wp.array(dtype=int)
  geom_solmix: wp.array2d(dtype=float)
  geom_solref: wp.array2d(dtype=wp.vec2)
  geom_solimp: wp.array2d(dtype=vec5)
  geom_size: wp.array2d(dtype=wp.vec3)
  geom_aabb: wp.array2d(dtype=wp.vec3)
  geom_rbound: wp.array2d(dtype=float)
  geom_pos: wp.array2d(dtype=wp.vec3)
  geom_quat: wp.array2d(dtype=wp.quat)
  geom_friction: wp.array2d(dtype=wp.vec3)
  geom_margin: wp.array2d(dtype=float)
  geom_gap: wp.array2d(dtype=float)
  geom_rgba: wp.array2d(dtype=wp.vec4)
  hfield_adr: wp.array(dtype=int)
  hfield_nrow: wp.array(dtype=int)
  hfield_ncol: wp.array(dtype=int)
  hfield_size: wp.array(dtype=wp.vec4)
  hfield_data: wp.array(dtype=float)
  site_type: wp.array(dtype=int)
  site_bodyid: wp.array(dtype=int)
  site_size: wp.array(dtype=wp.vec3)
  site_pos: wp.array2d(dtype=wp.vec3)
  site_quat: wp.array2d(dtype=wp.quat)
  cam_mode: wp.array(dtype=int)
  cam_bodyid: wp.array(dtype=int)
  cam_targetbodyid: wp.array(dtype=int)
  cam_pos: wp.array2d(dtype=wp.vec3)
  cam_quat: wp.array2d(dtype=wp.quat)
  cam_poscom0: wp.array2d(dtype=wp.vec3)
  cam_pos0: wp.array2d(dtype=wp.vec3)
  cam_mat0: wp.array2d(dtype=wp.mat33)
  cam_fovy: wp.array(dtype=float)
  cam_resolution: wp.array(dtype=wp.vec2i)
  cam_sensorsize: wp.array(dtype=wp.vec2)
  cam_intrinsic: wp.array(dtype=wp.vec4)
  light_mode: wp.array(dtype=int)
  light_bodyid: wp.array(dtype=int)
  light_targetbodyid: wp.array(dtype=int)
  light_pos: wp.array2d(dtype=wp.vec3)
  light_dir: wp.array2d(dtype=wp.vec3)
  light_poscom0: wp.array2d(dtype=wp.vec3)
  light_pos0: wp.array2d(dtype=wp.vec3)
  light_dir0: wp.array2d(dtype=wp.vec3)
  flex_dim: wp.array(dtype=int)
  flex_vertadr: wp.array(dtype=int)
  flex_vertnum: wp.array(dtype=int)
  flex_edgeadr: wp.array(dtype=int)
  flex_elemedgeadr: wp.array(dtype=int)
  flex_vertbodyid: wp.array(dtype=int)
  flex_edge: wp.array(dtype=wp.vec2i)
  flex_edgeflap: wp.array(dtype=wp.vec2i)
  flex_elem: wp.array(dtype=int)
  flex_elemedge: wp.array(dtype=int)
  flexedge_length0: wp.array(dtype=float)
  flex_stiffness: wp.array(dtype=float)
  flex_bending: wp.array(dtype=wp.mat44f)
  flex_damping: wp.array(dtype=float)
  mesh_vertadr: wp.array(dtype=int)
  mesh_vertnum: wp.array(dtype=int)
  mesh_vert: wp.array(dtype=wp.vec3)
  mesh_faceadr: wp.array(dtype=int)
  mesh_face: wp.array(dtype=wp.vec3i)
  mesh_graphadr: wp.array(dtype=int)
  mesh_graph: wp.array(dtype=int)
  eq_type: wp.array(dtype=int)
  eq_obj1id: wp.array(dtype=int)
  eq_obj2id: wp.array(dtype=int)
  eq_objtype: wp.array(dtype=int)
  eq_active0: wp.array(dtype=bool)
  eq_solref: wp.array2d(dtype=wp.vec2)
  eq_solimp: wp.array2d(dtype=vec5)
  eq_data: wp.array2d(dtype=vec11)
  eq_connect_adr: wp.array(dtype=int)
  eq_wld_adr: wp.array(dtype=int)
  eq_jnt_adr: wp.array(dtype=int)
  eq_ten_adr: wp.array(dtype=int)
  actuator_moment_tiles_nv: tuple[TileSet, ...]
  actuator_moment_tiles_nu: tuple[TileSet, ...]
  actuator_affine_bias_gain: bool  # warp only
  actuator_trntype: wp.array(dtype=int)
  actuator_dyntype: wp.array(dtype=int)
  actuator_gaintype: wp.array(dtype=int)
  actuator_biastype: wp.array(dtype=int)
  actuator_trnid: wp.array(dtype=wp.vec2i)
  actuator_actadr: wp.array(dtype=int)
  actuator_actnum: wp.array(dtype=int)
  actuator_ctrllimited: wp.array(dtype=bool)
  actuator_forcelimited: wp.array(dtype=bool)
  actuator_actlimited: wp.array(dtype=bool)
  actuator_dynprm: wp.array2d(dtype=vec10f)
  actuator_gainprm: wp.array2d(dtype=vec10f)
  actuator_biasprm: wp.array2d(dtype=vec10f)
  actuator_ctrlrange: wp.array2d(dtype=wp.vec2)
  actuator_forcerange: wp.array2d(dtype=wp.vec2)
  actuator_actrange: wp.array2d(dtype=wp.vec2)
  actuator_gear: wp.array2d(dtype=wp.spatial_vector)
  actuator_cranklength: wp.array(dtype=float)
  actuator_acc0: wp.array(dtype=float)
  actuator_lengthrange: wp.array(dtype=wp.vec2)
  nxn_geom_pair: wp.array(dtype=wp.vec2i)  # warp only
  nxn_pairid: wp.array(dtype=int)  # warp only
  pair_dim: wp.array(dtype=int)
  pair_geom1: wp.array(dtype=int)
  pair_geom2: wp.array(dtype=int)
  pair_solref: wp.array2d(dtype=wp.vec2)
  pair_solreffriction: wp.array2d(dtype=wp.vec2)
  pair_solimp: wp.array2d(dtype=vec5)
  pair_margin: wp.array2d(dtype=float)
  pair_gap: wp.array2d(dtype=float)
  pair_friction: wp.array2d(dtype=vec5)
  exclude_signature: wp.array(dtype=int)
  condim_max: int  # warp only
  tendon_adr: wp.array(dtype=int)
  tendon_num: wp.array(dtype=int)
  tendon_limited: wp.array(dtype=int)
  tendon_limited_adr: wp.array(dtype=int)
  tendon_actfrclimited: wp.array(dtype=bool)
  tendon_solref_lim: wp.array2d(dtype=wp.vec2)
  tendon_solimp_lim: wp.array2d(dtype=vec5)
  tendon_solref_fri: wp.array2d(dtype=wp.vec2)
  tendon_solimp_fri: wp.array2d(dtype=vec5)
  tendon_range: wp.array2d(dtype=wp.vec2)
  tendon_actfrcrange: wp.array2d(dtype=wp.vec2)
  tendon_margin: wp.array2d(dtype=float)
  tendon_stiffness: wp.array2d(dtype=float)
  tendon_damping: wp.array2d(dtype=float)
  tendon_armature: wp.array2d(dtype=float)
  tendon_frictionloss: wp.array2d(dtype=float)
  tendon_lengthspring: wp.array2d(dtype=wp.vec2)
  tendon_length0: wp.array2d(dtype=float)
  tendon_invweight0: wp.array2d(dtype=float)
  wrap_objid: wp.array(dtype=int)
  wrap_prm: wp.array(dtype=float)
  wrap_type: wp.array(dtype=int)
  tendon_jnt_adr: wp.array(dtype=int)  # warp only
  tendon_site_pair_adr: wp.array(dtype=int)  # warp only
  tendon_geom_adr: wp.array(dtype=int)  # warp only
  ten_wrapadr_site: wp.array(dtype=int)  # warp only
  ten_wrapnum_site: wp.array(dtype=int)  # warp only
  wrap_jnt_adr: wp.array(dtype=int)  # warp only
  wrap_site_adr: wp.array(dtype=int)  # warp only
  wrap_site_pair_adr: wp.array(dtype=int)  # warp only
  wrap_geom_adr: wp.array(dtype=int)  # warp only
  wrap_pulley_scale: wp.array(dtype=float)  # warp only
  sensor_type: wp.array(dtype=int)
  sensor_datatype: wp.array(dtype=int)
  sensor_objtype: wp.array(dtype=int)
  sensor_objid: wp.array(dtype=int)
  sensor_reftype: wp.array(dtype=int)
  sensor_refid: wp.array(dtype=int)
  sensor_dim: wp.array(dtype=int)
  sensor_adr: wp.array(dtype=int)
  sensor_cutoff: wp.array(dtype=float)
  sensor_pos_adr: wp.array(dtype=int)  # warp only
  sensor_limitpos_adr: wp.array(dtype=int)  # warp only
  sensor_vel_adr: wp.array(dtype=int)  # warp only
  sensor_limitvel_adr: wp.array(dtype=int)  # warp only
  sensor_acc_adr: wp.array(dtype=int)  # warp only
  sensor_rangefinder_adr: wp.array(dtype=int)  # warp only
  rangefinder_sensor_adr: wp.array(dtype=int)  # warp only
  sensor_touch_adr: wp.array(dtype=int)  # warp only
  sensor_limitfrc_adr: wp.array(dtype=int)  # warp only
  sensor_e_potential: bool  # warp only
  sensor_e_kinetic: bool  # warp only
  sensor_tendonactfrc_adr: wp.array(dtype=int)  # warp only
  sensor_subtree_vel: bool  # warp only
  sensor_rne_postconstraint: bool  # warp only
  sensor_rangefinder_bodyid: wp.array(dtype=int)  # warp only
  plugin: wp.array(dtype=int)
  plugin_attr: wp.array(dtype=wp.vec3f)
  geom_plugin_index: wp.array(dtype=int)  # warp only
  mocap_bodyid: wp.array(dtype=int)  # warp only
  mat_rgba: wp.array2d(dtype=wp.vec4)
  actuator_trntype_body_adr: wp.array(dtype=int)  # warp only
  geompair2hfgeompair: wp.array(dtype=int)  # warp only
  block_dim: BlockDim  # warp only


@dataclasses.dataclass
class Contact:
  """Contact data.

  Attributes:
    dist: distance between nearest points; neg: penetration
    pos: position of contact point: midpoint between geoms
    frame: normal is in [0-2], points from geom[0] to geom[1]
    includemargin: include if dist<includemargin=margin-gap
    friction: tangent1, 2, spin, roll1, 2
    solref: constraint solver reference, normal direction
    solreffriction: constraint solver reference, friction directions
    solimp: constraint solver impedance
    dim: contact space dimensionality: 1, 3, 4 or 6
    geom: geom ids; -1 for flex
    efc_address: address in efc; -1: not included
    worldid: world id
  """

  dist: wp.array(dtype=float)
  pos: wp.array(dtype=wp.vec3)
  frame: wp.array(dtype=wp.mat33)
  includemargin: wp.array(dtype=float)
  friction: wp.array(dtype=vec5)
  solref: wp.array(dtype=wp.vec2)
  solreffriction: wp.array(dtype=wp.vec2)
  solimp: wp.array(dtype=vec5)
  dim: wp.array(dtype=int)
  geom: wp.array(dtype=wp.vec2i)
  efc_address: wp.array2d(dtype=int)
  worldid: wp.array(dtype=int)


@dataclasses.dataclass
class Data:
  """Dynamic state that updates each step.

  Attributes:
    nworld: number of worlds                                    ()
    nconmax: maximum number of contacts                         ()
    njmax: maximum number of constraints                        ()
    solver_niter: number of solver iterations                   (nworld,)
    ncon: number of detected contacts                           ()
    ncon_hfield: number of contacts per geom pair with hfield   (nworld, nhfieldgeompair)
    ne: number of equality constraints                          ()
    ne_connect: number of equality connect constraints          ()
    ne_weld: number of equality weld constraints                ()
    ne_jnt: number of equality joint constraints                ()
    ne_ten: number of equality tendon constraints               ()
    nf: number of friction constraints                          ()
    nl: number of limit constraints                             ()
    nefc: number of constraints                                 (1,)
    nsolving: number of unconverged worlds                      (1,)
    time: simulation time                                       (nworld,)
    energy: potential, kinetic energy                           (nworld, 2)
    qpos: position                                              (nworld, nq)
    qvel: velocity                                              (nworld, nv)
    act: actuator activation                                    (nworld, na)
    qacc_warmstart: acceleration used for warmstart             (nworld, nv)
    qacc_discrete: discrete-time acceleration                   (nworld, nv)
    ctrl: control                                               (nworld, nu)
    qfrc_applied: applied generalized force                     (nworld, nv)
    xfrc_applied: applied Cartesian force/torque                (nworld, nbody, 6)
    fluid_applied: applied fluid force/torque                   (nworld, nbody, 6)
    eq_active: enable/disable constraints                       (nworld, neq)
    mocap_pos: position of mocap bodies                         (nworld, nmocap, 3)
    mocap_quat: orientation of mocap bodies                     (nworld, nmocap, 4)
    qacc: acceleration                                          (nworld, nv)
    act_dot: time-derivative of actuator activation             (nworld, na)
    xpos: Cartesian position of body frame                      (nworld, nbody, 3)
    xquat: Cartesian orientation of body frame                  (nworld, nbody, 4)
    xmat: Cartesian orientation of body frame                   (nworld, nbody, 3, 3)
    xipos: Cartesian position of body com                       (nworld, nbody, 3)
    ximat: Cartesian orientation of body inertia                (nworld, nbody, 3, 3)
    xanchor: Cartesian position of joint anchor                 (nworld, njnt, 3)
    xaxis: Cartesian joint axis                                 (nworld, njnt, 3)
    geom_skip: skip calculating `geom_xpos` and `geom_xmat`     (ngeom,)
               during step, reuse previous value
    geom_xpos: Cartesian geom position                          (nworld, ngeom, 3)
    geom_xmat: Cartesian geom orientation                       (nworld, ngeom, 3, 3)
    site_xpos: Cartesian site position                          (nworld, nsite, 3)
    site_xmat: Cartesian site orientation                       (nworld, nsite, 3, 3)
    cam_xpos: Cartesian camera position                         (nworld, ncam, 3)
    cam_xmat: Cartesian camera orientation                      (nworld, ncam, 3, 3)
    light_xpos: Cartesian light position                        (nworld, nlight, 3)
    light_xdir: Cartesian light direction                       (nworld, nlight, 3)
    subtree_com: center of mass of each subtree                 (nworld, nbody, 3)
    cdof: com-based motion axis of each dof (rot:lin)           (nworld, nv, 6)
    cinert: com-based body inertia and mass                     (nworld, nbody, 10)
    actuator_length: actuator lengths                           (nworld, nu)
    actuator_moment: actuator moments                           (nworld, nu, nv)
    crb: com-based composite inertia and mass                   (nworld, nbody, 10)
    qM: total inertia (sparse) (nworld, 1, nM) or               (nworld, nv, nv) if dense
    qLD: L'*D*L factorization of M (sparse) (nworld, 1, nM) or  (nworld, nv, nv) if dense
    qLDiagInv: 1/diag(D)                                        (nworld, nv)
    ten_velocity: tendon velocities                             (nworld, ntendon)
    actuator_velocity: actuator velocities                      (nworld, nu)
    cvel: com-based velocity (rot:lin)                          (nworld, nbody, 6)
    cdof_dot: time-derivative of cdof (rot:lin)                 (nworld, nv, 6)
    qfrc_bias: C(qpos,qvel)                                     (nworld, nv)
    qfrc_spring: passive spring force                           (nworld, nv)
    qfrc_damper: passive damper force                           (nworld, nv)
    qfrc_gravcomp: passive gravity compensation force           (nworld, nv)
    qfrc_fluid: passive fluid force                             (nworld, nv)
    qfrc_passive: total passive force                           (nworld, nv)
    subtree_linvel: linear velocity of subtree com              (nworld, nbody, 3)
    subtree_angmom: angular momentum about subtree com          (nworld, nbody, 3)
    subtree_bodyvel: subtree body velocity (ang, vel)           (nworld, nbody, 6)
    actuator_force: actuator force in actuation space           (nworld, nu)
    qfrc_actuator: actuator force                               (nworld, nv)
    qfrc_smooth: net unconstrained force                        (nworld, nv)
    qacc_smooth: unconstrained acceleration                     (nworld, nv)
    qfrc_constraint: constraint force                           (nworld, nv)
    qfrc_inverse: net external force; should equal:             (nworld, nv)
              qfrc_applied + J.T @ xfrc_applied + qfrc_actuator
    contact: contact data
    efc: constraint data
    rne_cacc: arrays used for smooth.rne                        (nworld, nbody, 6)
    rne_cfrc: arrays used for smooth.rne                        (nworld, nbody, 6)
    qpos_t0: temporary array for rk4                            (nworld, nq)
    qvel_t0: temporary array for rk4                            (nworld, nv)
    act_t0: temporary array for rk4                             (nworld, na)
    qvel_rk: temporary array for rk4                            (nworld, nv)
    qacc_rk: temporary array for rk4                            (nworld, nv)
    act_dot_rk: temporary array for rk4                         (nworld, na)
    qfrc_integration: temporary array for integration           (nworld, nv)
    qacc_integration: temporary array for integration           (nworld, nv)
    act_vel_integration: temporary array for integration        (nworld, nu)
    qM_integration: temporary array for integration             (nworld, nv, nv) if dense
    qLD_integration: temporary array for integration            (nworld, nv, nv) if dense
    qLDiagInv_integration: temporary array for integration      (nworld, nv)
    boxes_sorted: min, max of sorted bounding boxes             (nworld, ngeom, 2)
    sap_projections_lower: broadphase context                   (2*nworld, ngeom)
    sap_projections_upper: broadphase context                   (nworld, ngeom)
    sap_sort_index: broadphase context                          (2*nworld, ngeom)
    sap_range: broadphase context                               (nworld, ngeom)
    sap_cumulative_sum: broadphase context                      (nworld*ngeom,)
    sap_segment_index: broadphase context                       (nworld+1,)
    dyn_geom_aabb: dynamic geometry axis-aligned bounding boxes (nworld, ngeom, 2)
    collision_pair: collision pairs from broadphase             (nconmax,)
    collision_hftri_index: collision index for hfield pairs     (nconmax,)
    collision_worldid: collision world ids from broadphase      (nconmax,)
    ncollision: collision count from broadphase                 ()
    epa_vert: vertices in EPA polytope in Minkowski space       (nconmax, 5 + CCDiter)
    epa_vert1: vertices in EPA polytope in geom 1 space         (nconmax, 5 + CCDiter)
    epa_vert2: vertices in EPA polytope in geom 2 space         (nconmax, 5 + CCDiter)
    epa_face: faces of polytope represented by three indices    (nconmax, 6 + 3 * CCDiter)
    epa_pr: projection of origin on polytope faces              (nconmax, 6 + 3 * CCDiter)
    epa_norm2: epa_pr * epa_pr                                  (nconmax, 6 + 3 * CCDiter)
    epa_index: index of face in polytope map                    (nconmax, 6 + 3 * CCDiter)
    epa_map: status of faces in polytope                        (nconmax, 6 + 3 * CCDiter)
    epa_horizon: index pair (i j) of edges on horizon           (nconmax, 3 * 2 * CCDiter)
    cacc: com-based acceleration                                (nworld, nbody, 6)
    cfrc_int: com-based interaction force with parent           (nworld, nbody, 6)
    cfrc_ext: com-based external force on body                  (nworld, nbody, 6)
    ten_length: tendon lengths                                  (nworld, ntendon)
    ten_J: tendon Jacobian                                      (nworld, ntendon, nv)
    ten_Jdot: time derivative of tendon Jacobian                (nworld, ntendon, nv)
    ten_bias_coef: tendon bias force coefficient                (nworld, ntendon)
    ten_wrapadr: start address of tendon's path                 (nworld, ntendon)
    ten_wrapnum: number of wrap points in path                  (nworld, ntendon)
    ten_actfrc: total actuator force at tendon                  (nworld, ntendon)
    wrap_obj: geomid; -1: site; -2: pulley                      (nworld, nwrap, 2)
    wrap_xpos: Cartesian 3D points in all paths                 (nworld, nwrap, 6)
    wrap_geom_xpos: Cartesian 3D points for geom wrap points    (nworld, <=nwrap, 6)
    sensordata: sensor data array                               (nsensordata,)
    inverse_mul_m_skip: skip mul_m computation                  (nworld,)
    sensor_rangefinder_pnt: points for rangefinder              (nworld, nrangefinder, 3)
    sensor_rangefinder_vec: directions for rangefinder          (nworld, nrangefinder, 3)
    sensor_rangefinder_dist: distances for rangefinder          (nworld, nrangefinder)
    sensor_rangefinder_geomid: geomids for rangefinder          (nworld, nrangefinder)
    ray_bodyexclude: id of body to exclude from ray computation ()
    ray_dist: ray distance to nearest geom                      (nworld, 1)
    ray_geomid: id of geom that intersects with ray             (nworld, 1)
    energy_vel_mul_m_skip: skip mul_m computation               (nworld,)
    actuator_trntype_body_ncon: number of active contacts       (nworld, <=nu,)
  """

  nworld: int  # warp only
  nconmax: int  # warp only
  njmax: int  # warp only
  solver_niter: wp.array(dtype=int)
  ncon: wp.array(dtype=int)
  ncon_hfield: wp.array2d(dtype=int)  # warp only
  ne: wp.array(dtype=int)
  ne_connect: wp.array(dtype=int)  # warp only
  ne_weld: wp.array(dtype=int)  # warp only
  ne_jnt: wp.array(dtype=int)  # warp only
  ne_ten: wp.array(dtype=int)  # warp only
  nf: wp.array(dtype=int)
  nl: wp.array(dtype=int)
  nefc: wp.array(dtype=int)
  nsolving: wp.array(dtype=int)  # warp only
  time: wp.array(dtype=float)
  energy: wp.array(dtype=wp.vec2)
  qpos: wp.array2d(dtype=float)
  qvel: wp.array2d(dtype=float)
  act: wp.array2d(dtype=float)
  qacc_warmstart: wp.array2d(dtype=float)
  qacc_discrete: wp.array2d(dtype=float)  # warp only
  ctrl: wp.array2d(dtype=float)
  qfrc_applied: wp.array2d(dtype=float)
  xfrc_applied: wp.array2d(dtype=wp.spatial_vector)
  fluid_applied: wp.array2d(dtype=wp.spatial_vector)  # warp only
  eq_active: wp.array2d(dtype=bool)
  mocap_pos: wp.array2d(dtype=wp.vec3)
  mocap_quat: wp.array2d(dtype=wp.quat)
  qacc: wp.array2d(dtype=float)
  act_dot: wp.array2d(dtype=float)
  xpos: wp.array2d(dtype=wp.vec3)
  xquat: wp.array2d(dtype=wp.quat)
  xmat: wp.array2d(dtype=wp.mat33)
  xipos: wp.array2d(dtype=wp.vec3)
  ximat: wp.array2d(dtype=wp.mat33)
  xanchor: wp.array2d(dtype=wp.vec3)
  xaxis: wp.array2d(dtype=wp.vec3)
  geom_skip: wp.array(dtype=bool)  # warp only
  geom_xpos: wp.array2d(dtype=wp.vec3)
  geom_xmat: wp.array2d(dtype=wp.mat33)
  site_xpos: wp.array2d(dtype=wp.vec3)
  site_xmat: wp.array2d(dtype=wp.mat33)
  cam_xpos: wp.array2d(dtype=wp.vec3)
  cam_xmat: wp.array2d(dtype=wp.mat33)
  light_xpos: wp.array2d(dtype=wp.vec3)
  light_xdir: wp.array2d(dtype=wp.vec3)
  subtree_com: wp.array2d(dtype=wp.vec3)
  cdof: wp.array2d(dtype=wp.spatial_vector)
  cinert: wp.array2d(dtype=vec10)
  flexvert_xpos: wp.array2d(dtype=wp.vec3)
  flexedge_length: wp.array2d(dtype=float)
  flexedge_velocity: wp.array2d(dtype=float)
  actuator_length: wp.array2d(dtype=float)
  actuator_moment: wp.array3d(dtype=float)
  crb: wp.array2d(dtype=vec10)
  qM: wp.array3d(dtype=float)
  qLD: wp.array3d(dtype=float)
  qLDiagInv: wp.array2d(dtype=float)
  ten_velocity: wp.array2d(dtype=float)
  actuator_velocity: wp.array2d(dtype=float)
  cvel: wp.array2d(dtype=wp.spatial_vector)
  cdof_dot: wp.array2d(dtype=wp.spatial_vector)
  qfrc_bias: wp.array2d(dtype=float)
  qfrc_spring: wp.array2d(dtype=float)
  qfrc_damper: wp.array2d(dtype=float)
  qfrc_gravcomp: wp.array2d(dtype=float)
  qfrc_fluid: wp.array2d(dtype=float)
  qfrc_passive: wp.array2d(dtype=float)
  subtree_linvel: wp.array2d(dtype=wp.vec3)
  subtree_angmom: wp.array2d(dtype=wp.vec3)
  subtree_bodyvel: wp.array2d(dtype=wp.spatial_vector)  # warp only
  actuator_force: wp.array2d(dtype=float)
  qfrc_actuator: wp.array2d(dtype=float)
  qfrc_smooth: wp.array2d(dtype=float)
  qacc_smooth: wp.array2d(dtype=float)
  qfrc_constraint: wp.array2d(dtype=float)
  qfrc_inverse: wp.array2d(dtype=float)
  contact: Contact
  efc: Constraint

  # RK4
  qpos_t0: wp.array2d(dtype=float)
  qvel_t0: wp.array2d(dtype=float)
  act_t0: wp.array2d(dtype=float)
  qvel_rk: wp.array2d(dtype=float)
  qacc_rk: wp.array2d(dtype=float)
  act_dot_rk: wp.array2d(dtype=float)

  # euler + implicit integration
  qfrc_integration: wp.array2d(dtype=float)
  qacc_integration: wp.array2d(dtype=float)
  act_vel_integration: wp.array2d(dtype=float)
  qM_integration: wp.array3d(dtype=float)
  qLD_integration: wp.array3d(dtype=float)
  qLDiagInv_integration: wp.array2d(dtype=float)

  # sweep-and-prune broadphase
  sap_projection_lower: wp.array2d(dtype=float)
  sap_projection_upper: wp.array2d(dtype=float)
  sap_sort_index: wp.array2d(dtype=int)
  sap_range: wp.array2d(dtype=int)
  sap_cumulative_sum: wp.array(dtype=int)
  sap_segment_index: wp.array(dtype=int)

  # collision driver
  collision_pair: wp.array(dtype=wp.vec2i)
  collision_hftri_index: wp.array(dtype=int)
  collision_pairid: wp.array(dtype=int)
  collision_worldid: wp.array(dtype=int)
  ncollision: wp.array(dtype=int)

  # narrowphase collision (EPA polytope)
  epa_vert: wp.array2d(dtype=wp.vec)
  epa_vert1: wp.array2d(dtype=wp.vec3)
  epa_vert2: wp.array2d(dtype=wp.vec3)
  epa_face: wp.array2d(dtype=wp.vec3i)
  epa_pr: wp.array2d(dtype=wp.vec3)
  epa_norm2: wp.array2d(dtype=float)
  epa_index: wp.array2d(dtype=int)
  epa_map: wp.array2d(dtype=int)
  epa_horizon: wp.array2d(dtype=int)

  # rne_postconstraint
  cacc: wp.array2d(dtype=wp.spatial_vector)
  cfrc_int: wp.array2d(dtype=wp.spatial_vector)
  cfrc_ext: wp.array2d(dtype=wp.spatial_vector)

  # tendon
  ten_length: wp.array2d(dtype=float)
  ten_J: wp.array3d(dtype=float)
  ten_Jdot: wp.array3d(dtype=float)  # warp only
  ten_bias_coef: wp.array2d(dtype=float)  # warp only
  ten_wrapadr: wp.array2d(dtype=int)
  ten_wrapnum: wp.array2d(dtype=int)
  ten_actfrc: wp.array2d(dtype=float)  # warp only
  wrap_obj: wp.array2d(dtype=wp.vec2i)
  wrap_xpos: wp.array2d(dtype=wp.spatial_vector)
  wrap_geom_xpos: wp.array2d(dtype=wp.spatial_vector)

  # sensors
  sensordata: wp.array2d(dtype=float)
  sensor_rangefinder_pnt: wp.array2d(dtype=wp.vec3)  # warp only
  sensor_rangefinder_vec: wp.array2d(dtype=wp.vec3)  # warp only
  sensor_rangefinder_dist: wp.array2d(dtype=float)  # warp only
  sensor_rangefinder_geomid: wp.array2d(dtype=int)  # warp only

  # ray
  ray_bodyexclude: wp.array(dtype=int)  # warp only
  ray_dist: wp.array2d(dtype=float)  # warp only
  ray_geomid: wp.array2d(dtype=int)  # warp only

  # mul_m
  energy_vel_mul_m_skip: wp.array(dtype=bool)
<<<<<<< HEAD
  inverse_mul_m_skip: wp.array(dtype=bool)  # warp only
=======
  discrete_acc_mul_m_skip: wp.array(dtype=bool)  # warp only

  # actuator
  actuator_trntype_body_ncon: wp.array2d(dtype=int)
>>>>>>> 2f9aab5c
<|MERGE_RESOLUTION|>--- conflicted
+++ resolved
@@ -1607,11 +1607,7 @@
 
   # mul_m
   energy_vel_mul_m_skip: wp.array(dtype=bool)
-<<<<<<< HEAD
   inverse_mul_m_skip: wp.array(dtype=bool)  # warp only
-=======
-  discrete_acc_mul_m_skip: wp.array(dtype=bool)  # warp only
 
   # actuator
-  actuator_trntype_body_ncon: wp.array2d(dtype=int)
->>>>>>> 2f9aab5c
+  actuator_trntype_body_ncon: wp.array2d(dtype=int)