--- conflicted
+++ resolved
@@ -224,7 +224,6 @@
     _assert_eq(d.qpos.numpy()[0], mjd.qpos, "qpos")
     _assert_eq(d.act.numpy()[0], mjd.act, "act")
 
-<<<<<<< HEAD
   def test_implicit_position(self):
     mjm, mjd, m, d = test_util.fixture("actuation/position.xml", keyframe=0, integrator=IntegratorType.IMPLICITFAST, kick=True)
 
@@ -243,14 +242,10 @@
     _assert_eq(d.qpos.numpy()[0], mjd.qpos, "qpos")
     _assert_eq(d.qvel.numpy()[0], mjd.qvel, "qvel")
 
-  @parameterized.parameters("humanoid/humanoid.xml", "pendula.xml", "constraints.xml", "collision.xml")
-  def test_graph_capture(self, xml):
-=======
   @parameterized.product(
     xml=("humanoid/humanoid.xml", "pendula.xml", "constraints.xml", "collision.xml"), graph_conditional=(True, False)
   )
   def test_graph_capture(self, xml, graph_conditional):
->>>>>>> 03a182ec
     # TODO(team): test more environments
     if wp.get_device().is_cuda and wp.config.verify_cuda == False:
       _, _, m, d = test_util.fixture(xml)
