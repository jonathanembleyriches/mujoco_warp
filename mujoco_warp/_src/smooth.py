--- conflicted
+++ resolved
@@ -893,14 +893,7 @@
 
 def _factor_i_sparse(m: Model, d: Data, M: wp.array3d(dtype=float), L: wp.array3d(dtype=float), D: wp.array2d(dtype=float)):
   """Sparse L'*D*L factorizaton of inertia-like matrix M, assumed spd."""
-<<<<<<< HEAD
-  wp.launch(_copy_CSR, dim=(d.nworld, m.nM), inputs=[m.mapM2M, M], outputs=[L])
-=======
-  if version.parse(mujoco.__version__) <= version.parse("3.2.7"):
-    return _factor_i_sparse_legacy(m, d, M, L, D)
-
   wp.launch(_copy_CSR, dim=(d.nworld, m.nC), inputs=[m.mapM2M, M], outputs=[L])
->>>>>>> f3414585
 
   for i in reversed(range(len(m.qLD_updates))):
     qLD_updates = m.qLD_updates[i]
